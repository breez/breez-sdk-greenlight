CURRENT_DIR := $(shell pwd)
SOURCES=$(sort $(wildcard ./src/*.rs ./src/**/*.rs))
SHELL := /bin/bash

.PHONY: init
init:
	rustup target add aarch64-apple-ios x86_64-apple-ios
	rustup target add aarch64-apple-darwin x86_64-apple-darwin
	rustup target add aarch64-apple-ios-sim
	#rustup target add armv7-apple-ios armv7s-apple-ios i386-apple-ios ## deprecated
	rustup target add aarch64-linux-android armv7-linux-androideabi i686-linux-android x86_64-linux-android	
	@if [ $$(uname) == "Darwin" ] ; then cargo install cargo-lipo ; fi
	cargo install cbindgen
	cargo install cargo-ndk

## all: Compile iOS, Android
<<<<<<< HEAD
all: swift-ios swift-darwin bindings-swift kotlin bindings-android
=======
all: swift-ios swift-darwin bindings-swift kotlin csharp-darwin
>>>>>>> 81422f9b

ios-universal: $(SOURCES)		
	mkdir -p ../target/ios-universal/release
	cargo build --release --target aarch64-apple-ios ;\
	cargo build --release --target x86_64-apple-ios ;\
	cargo build --release --target aarch64-apple-ios-sim ;\
	lipo -create -output ../target/ios-universal/release/libbreez_sdk_bindings.a ../target/aarch64-apple-ios-sim/release/libbreez_sdk_bindings.a ../target/x86_64-apple-ios/release/libbreez_sdk_bindings.a

darwin-universal: $(SOURCES)
	mkdir -p ../target/darwin-universal/release
	cargo lipo --release --targets aarch64-apple-darwin
	cargo lipo --release --targets x86_64-apple-darwin
	lipo -create -output ../target/darwin-universal/release/libbreez_sdk_bindings.dylib ../target/aarch64-apple-darwin/release/libbreez_sdk_bindings.dylib ../target/x86_64-apple-darwin/release/libbreez_sdk_bindings.dylib
	lipo -create -output ../target/darwin-universal/release/libbreez_sdk_bindings.a ../target/aarch64-apple-darwin/release/libbreez_sdk_bindings.a ../target/x86_64-apple-darwin/release/libbreez_sdk_bindings.a

csharp-darwin: darwin-universal
	cargo install uniffi-bindgen-cs --git https://github.com/breez/uniffi-bindgen-cs --branch namespace
	uniffi-bindgen-cs src/breez_sdk.udl -o ffi/csharp -c ./uniffi.toml 
	cp ../target/darwin-universal/release/libbreez_sdk_bindings.dylib ffi/csharp

TARGET ?= aarch64-unknown-linux-gnu
csharp-linux: $(SOURCES)
		cargo install uniffi-bindgen-cs --git https://github.com/breez/uniffi-bindgen-cs --branch namespace
		cargo build --release --target $(TARGET)
		uniffi-bindgen-cs src/breez_sdk.udl -o ffi/csharp -c ./uniffi.toml 
		cp ../target/$(TARGET)/release/libbreez_sdk_bindings.so ffi/csharp
		
swift-ios: ios-universal
	cargo run --features=uniffi/cli --bin uniffi-bindgen generate src/breez_sdk.udl -l swift -o ffi/swift-ios
	cp ../target/ios-universal/release/libbreez_sdk_bindings.a ffi/swift-ios
	cd ffi/swift-ios && "swiftc" "-emit-module" "-module-name" "breez_sdk_bindings"  "-Xcc" "-fmodule-map-file=$(CURRENT_DIR)/ffi/swift-ios/breez_sdkFFI.modulemap" "-I" "."  "-L" "." "-lbreez_sdk_bindings" breez_sdk.swift

swift-darwin: darwin-universal
	cargo run --features=uniffi/cli --bin uniffi-bindgen generate src/breez_sdk.udl -l swift -o ffi/swift-darwin
	cp ../target/darwin-universal/release/libbreez_sdk_bindings.dylib ffi/swift-darwin
	cd ffi/swift-darwin && "swiftc" "-emit-module" "-module-name" "breez_sdk_bindings"  "-Xcc" "-fmodule-map-file=$(CURRENT_DIR)/ffi/swift-darwin/breez_sdkFFI.modulemap" "-I" "."  "-L" "." "-lbreez_sdk_bindings" breez_sdk.swift

bindings-swift: ios-universal darwin-universal
	mkdir -p bindings-swift/Sources/BreezSDK
	cargo run --features=uniffi/cli --bin uniffi-bindgen generate src/breez_sdk.udl --no-format --language swift --out-dir bindings-swift/Sources/BreezSDK
	mv bindings-swift/Sources/BreezSDK/breez_sdk.swift bindings-swift/Sources/BreezSDK/BreezSDK.swift
	cp bindings-swift/Sources/BreezSDK/breez_sdkFFI.h bindings-swift/breez_sdkFFI.xcframework/ios-arm64/breez_sdkFFI.framework/Headers
	cp bindings-swift/Sources/BreezSDK/breez_sdkFFI.h bindings-swift/breez_sdkFFI.xcframework/ios-arm64_x86_64-simulator/breez_sdkFFI.framework/Headers
	cp bindings-swift/Sources/BreezSDK/breez_sdkFFI.h bindings-swift/breez_sdkFFI.xcframework/macos-arm64_x86_64/breez_sdkFFI.framework/Headers
	cp ../target/aarch64-apple-ios/release/libbreez_sdk_bindings.a bindings-swift/breez_sdkFFI.xcframework/ios-arm64/breez_sdkFFI.framework/breez_sdkFFI
	cp ../target/ios-universal/release/libbreez_sdk_bindings.a bindings-swift/breez_sdkFFI.xcframework/ios-arm64_x86_64-simulator/breez_sdkFFI.framework/breez_sdkFFI
	cp ../target/darwin-universal/release/libbreez_sdk_bindings.a bindings-swift/breez_sdkFFI.xcframework/macos-arm64_x86_64/breez_sdkFFI.framework/breez_sdkFFI
	rm bindings-swift/Sources/BreezSDK/breez_sdkFFI.h
	rm bindings-swift/Sources/BreezSDK/breez_sdkFFI.modulemap

kotlin: android
	cargo run --features=uniffi/cli --bin uniffi-bindgen generate src/breez_sdk.udl --language kotlin -o ffi/kotlin 

android: aarch64-linux-android armv7-linux-androideabi i686-linux-android x86_64-linux-android

aarch64-linux-android: $(SOURCES) ndk-home
	cargo ndk -t aarch64-linux-android -o ffi/kotlin/jniLibs build --release	


armv7-linux-androideabi: $(SOURCES) ndk-home
	cargo ndk -t armv7-linux-androideabi -o ffi/kotlin/jniLibs build --release	

i686-linux-android: $(SOURCES) ndk-home
	cargo ndk -t i686-linux-android -o ffi/kotlin/jniLibs build --release	

x86_64-linux-android: $(SOURCES) ndk-home
	cargo ndk -t x86_64-linux-android -o ffi/kotlin/jniLibs build --release

bindings-android: android
	cp -r ffi/kotlin/jniLibs bindings-android/lib/src/main
	sed 's/package_name = "breez_sdk"/package_name = "technology.breez"/' uniffi.toml > uniffi.android.toml
	uniffi-bindgen generate src/breez_sdk.udl --language kotlin --config uniffi.android.toml --out-dir bindings-android/lib/src/main/kotlin/
	rm uniffi.android.toml
	cd bindings-android && ./gradlew assembleRelease
		
.PHONY: ndk-home
ndk-home:
	@if [ ! -d "${ANDROID_NDK_HOME}" ] ; then \
		echo "Error: Please, set the ANDROID_NDK_HOME env variable to point to your NDK folder" ; \
		exit 1 ; \
	fi

## clean:
.PHONY: clean
clean:
	cargo clean
	rm -rf ffi
## test:
.PHONY: test
test:
	cargo test<|MERGE_RESOLUTION|>--- conflicted
+++ resolved
@@ -8,17 +8,12 @@
 	rustup target add aarch64-apple-darwin x86_64-apple-darwin
 	rustup target add aarch64-apple-ios-sim
 	#rustup target add armv7-apple-ios armv7s-apple-ios i386-apple-ios ## deprecated
-	rustup target add aarch64-linux-android armv7-linux-androideabi i686-linux-android x86_64-linux-android	
+	rustup target add aarch64-linux-android armv7-linux-androideabi i686-linux-android x86_64-linux-android
 	@if [ $$(uname) == "Darwin" ] ; then cargo install cargo-lipo ; fi
 	cargo install cbindgen
 	cargo install cargo-ndk
 
-## all: Compile iOS, Android
-<<<<<<< HEAD
-all: swift-ios swift-darwin bindings-swift kotlin bindings-android
-=======
-all: swift-ios swift-darwin bindings-swift kotlin csharp-darwin
->>>>>>> 81422f9b
+all: swift-ios swift-darwin bindings-swift kotlin bindings-android csharp-darwin
 
 ios-universal: $(SOURCES)		
 	mkdir -p ../target/ios-universal/release
@@ -36,16 +31,16 @@
 
 csharp-darwin: darwin-universal
 	cargo install uniffi-bindgen-cs --git https://github.com/breez/uniffi-bindgen-cs --branch namespace
-	uniffi-bindgen-cs src/breez_sdk.udl -o ffi/csharp -c ./uniffi.toml 
+	uniffi-bindgen-cs src/breez_sdk.udl -o ffi/csharp -c ./uniffi.toml
 	cp ../target/darwin-universal/release/libbreez_sdk_bindings.dylib ffi/csharp
 
 TARGET ?= aarch64-unknown-linux-gnu
 csharp-linux: $(SOURCES)
 		cargo install uniffi-bindgen-cs --git https://github.com/breez/uniffi-bindgen-cs --branch namespace
 		cargo build --release --target $(TARGET)
-		uniffi-bindgen-cs src/breez_sdk.udl -o ffi/csharp -c ./uniffi.toml 
+		uniffi-bindgen-cs src/breez_sdk.udl -o ffi/csharp -c ./uniffi.toml
 		cp ../target/$(TARGET)/release/libbreez_sdk_bindings.so ffi/csharp
-		
+
 swift-ios: ios-universal
 	cargo run --features=uniffi/cli --bin uniffi-bindgen generate src/breez_sdk.udl -l swift -o ffi/swift-ios
 	cp ../target/ios-universal/release/libbreez_sdk_bindings.a ffi/swift-ios
@@ -70,7 +65,7 @@
 	rm bindings-swift/Sources/BreezSDK/breez_sdkFFI.modulemap
 
 kotlin: android
-	cargo run --features=uniffi/cli --bin uniffi-bindgen generate src/breez_sdk.udl --language kotlin -o ffi/kotlin 
+	cargo run --features=uniffi/cli --bin uniffi-bindgen generate src/breez_sdk.udl --language kotlin -o ffi/kotlin
 
 android: aarch64-linux-android armv7-linux-androideabi i686-linux-android x86_64-linux-android
 
