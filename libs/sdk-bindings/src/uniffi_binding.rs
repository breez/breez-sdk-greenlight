--- conflicted
+++ resolved
@@ -70,18 +70,8 @@
 ///
 /// * `network` - The network type which is one of (Bitcoin, Testnet, Signet, Regtest)
 /// * `seed` - The node private key
-<<<<<<< HEAD
 pub fn register_node(network: Network, seed: Vec<u8>) -> Result<GreenlightCredentials> {
     let creds = rt().block_on(BreezServices::register_node(network, seed.clone()))?;
-=======
-/// * `config` - The sdk configuration
-pub fn register_node(
-    network: Network,
-    seed: Vec<u8>,
-    _config: Option<Config>,
-) -> Result<GreenlightCredentials> {
-    let creds = rt().block_on(BreezServices::register_node(network, seed))?;
->>>>>>> db753583
     Ok(creds)
 }
 
@@ -91,18 +81,8 @@
 ///
 /// * `network` - The network type which is one of (Bitcoin, Testnet, Signet, Regtest)
 /// * `seed` - The node private key
-<<<<<<< HEAD
 pub fn recover_node(network: Network, seed: Vec<u8>) -> Result<GreenlightCredentials> {
     let creds = rt().block_on(BreezServices::recover_node(network, seed.clone()))?;
-=======
-/// * `config` - The sdk configuration
-pub fn recover_node(
-    network: Network,
-    seed: Vec<u8>,
-    _config: Option<Config>,
-) -> Result<GreenlightCredentials> {
-    let creds = rt().block_on(BreezServices::recover_node(network, seed))?;
->>>>>>> db753583
     Ok(creds)
 }
 
