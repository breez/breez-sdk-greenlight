#include <stdbool.h>
#include <stdint.h>
#include <stdlib.h>
typedef struct _Dart_Handle* Dart_Handle;

typedef struct DartCObject DartCObject;

typedef int64_t DartPort;

typedef bool (*DartPostCObjectFnType)(DartPort port_id, void *message);

typedef struct wire_uint_8_list {
  uint8_t *ptr;
  int32_t len;
} wire_uint_8_list;

typedef struct wire_GreenlightCredentials {
  struct wire_uint_8_list *device_key;
  struct wire_uint_8_list *device_cert;
} wire_GreenlightCredentials;

typedef struct wire_GreenlightNodeConfig {
  struct wire_GreenlightCredentials *partner_credentials;
  struct wire_uint_8_list *invite_code;
} wire_GreenlightNodeConfig;

typedef struct wire_NodeConfig_Greenlight {
  struct wire_GreenlightNodeConfig *config;
} wire_NodeConfig_Greenlight;

typedef union NodeConfigKind {
  struct wire_NodeConfig_Greenlight *Greenlight;
} NodeConfigKind;

typedef struct wire_NodeConfig {
  int32_t tag;
  union NodeConfigKind *kind;
} wire_NodeConfig;

typedef struct wire_Config {
  struct wire_uint_8_list *breezserver;
  struct wire_uint_8_list *mempoolspace_url;
  struct wire_uint_8_list *working_dir;
  int32_t network;
  uint32_t payment_timeout_sec;
  struct wire_uint_8_list *default_lsp_id;
  struct wire_uint_8_list *api_key;
  double maxfee_percent;
  struct wire_NodeConfig node_config;
} wire_Config;

<<<<<<< HEAD
typedef struct wire_OpeningFeeParams {
  uint64_t min_msat;
  uint32_t proportional;
  struct wire_uint_8_list *valid_until;
  uint32_t max_idle_time;
  uint32_t max_client_to_self_delay;
  struct wire_uint_8_list *promise;
} wire_OpeningFeeParams;

typedef struct wire_ReceivePaymentRequest {
  uint64_t amount_sats;
  struct wire_uint_8_list *description;
  struct wire_uint_8_list *preimage;
  struct wire_OpeningFeeParams *opening_fee_params;
} wire_ReceivePaymentRequest;
=======
typedef struct wire_SignMessageRequest {
  struct wire_uint_8_list *message;
} wire_SignMessageRequest;

typedef struct wire_CheckMessageRequest {
  struct wire_uint_8_list *message;
  struct wire_uint_8_list *pubkey;
  struct wire_uint_8_list *signature;
} wire_CheckMessageRequest;
>>>>>>> 40b8ffca

typedef struct wire_LnUrlPayRequestData {
  struct wire_uint_8_list *callback;
  uint64_t min_sendable;
  uint64_t max_sendable;
  struct wire_uint_8_list *metadata_str;
  uint16_t comment_allowed;
  struct wire_uint_8_list *domain;
  struct wire_uint_8_list *ln_address;
} wire_LnUrlPayRequestData;

typedef struct wire_LnUrlWithdrawRequestData {
  struct wire_uint_8_list *callback;
  struct wire_uint_8_list *k1;
  struct wire_uint_8_list *default_description;
  uint64_t min_withdrawable;
  uint64_t max_withdrawable;
} wire_LnUrlWithdrawRequestData;

typedef struct wire_LnUrlAuthRequestData {
  struct wire_uint_8_list *k1;
  struct wire_uint_8_list *action;
  struct wire_uint_8_list *domain;
  struct wire_uint_8_list *url;
} wire_LnUrlAuthRequestData;

typedef struct wire_ReceiveOnchainRequest {
  struct wire_OpeningFeeParams *opening_fee_params;
} wire_ReceiveOnchainRequest;

typedef struct wire_BuyBitcoinRequest {
  int32_t provider;
  struct wire_OpeningFeeParams *opening_fee_params;
} wire_BuyBitcoinRequest;

typedef struct DartCObject *WireSyncReturn;

void store_dart_post_cobject(DartPostCObjectFnType ptr);

Dart_Handle get_dart_object(uintptr_t ptr);

void drop_dart_object(uintptr_t ptr);

uintptr_t new_dart_opaque(Dart_Handle handle);

intptr_t init_frb_dart_api_dl(void *obj);

void wire_connect(int64_t port_, struct wire_Config *config, struct wire_uint_8_list *seed);

void wire_is_initialized(int64_t port_);

void wire_sync(int64_t port_);

void wire_node_info(int64_t port_);

void wire_disconnect(int64_t port_);

void wire_sign_message(int64_t port_, struct wire_SignMessageRequest *request);

void wire_check_message(int64_t port_, struct wire_CheckMessageRequest *request);

void wire_mnemonic_to_seed(int64_t port_, struct wire_uint_8_list *phrase);

void wire_default_config(int64_t port_,
                         int32_t env_type,
                         struct wire_uint_8_list *api_key,
                         struct wire_NodeConfig *node_config);

void wire_breez_events_stream(int64_t port_);

void wire_breez_log_stream(int64_t port_);

void wire_list_lsps(int64_t port_);

void wire_connect_lsp(int64_t port_, struct wire_uint_8_list *lsp_id);

void wire_lsp_id(int64_t port_);

void wire_fetch_lsp_info(int64_t port_, struct wire_uint_8_list *id);

void wire_close_lsp_channels(int64_t port_);

void wire_backup(int64_t port_);

void wire_backup_status(int64_t port_);

void wire_parse_invoice(int64_t port_, struct wire_uint_8_list *invoice);

void wire_parse_input(int64_t port_, struct wire_uint_8_list *input);

void wire_list_payments(int64_t port_,
                        int32_t filter,
                        int64_t *from_timestamp,
                        int64_t *to_timestamp);

void wire_payment_by_hash(int64_t port_, struct wire_uint_8_list *hash);

void wire_send_payment(int64_t port_, struct wire_uint_8_list *bolt11, uint64_t *amount_sats);

void wire_send_spontaneous_payment(int64_t port_,
                                   struct wire_uint_8_list *node_id,
                                   uint64_t amount_sats);

void wire_receive_payment(int64_t port_, struct wire_ReceivePaymentRequest *req_data);

void wire_lnurl_pay(int64_t port_,
                    uint64_t user_amount_sat,
                    struct wire_uint_8_list *comment,
                    struct wire_LnUrlPayRequestData *req_data);

void wire_lnurl_withdraw(int64_t port_,
                         struct wire_LnUrlWithdrawRequestData *req_data,
                         uint64_t amount_sats,
                         struct wire_uint_8_list *description);

void wire_lnurl_auth(int64_t port_, struct wire_LnUrlAuthRequestData *req_data);

void wire_fetch_fiat_rates(int64_t port_);

void wire_list_fiat_currencies(int64_t port_);

void wire_send_onchain(int64_t port_,
                       uint64_t amount_sat,
                       struct wire_uint_8_list *onchain_recipient_address,
                       struct wire_uint_8_list *pair_hash,
                       uint64_t sat_per_vbyte);

void wire_receive_onchain(int64_t port_, struct wire_ReceiveOnchainRequest *req_data);

void wire_buy_bitcoin(int64_t port_, struct wire_BuyBitcoinRequest *req_data);

void wire_sweep(int64_t port_,
                struct wire_uint_8_list *to_address,
                uint64_t fee_rate_sats_per_vbyte);

void wire_list_refundables(int64_t port_);

void wire_refund(int64_t port_,
                 struct wire_uint_8_list *swap_address,
                 struct wire_uint_8_list *to_address,
                 uint32_t sat_per_vbyte);

void wire_in_progress_swap(int64_t port_);

void wire_in_progress_reverse_swaps(int64_t port_);

void wire_fetch_reverse_swap_fees(int64_t port_);

void wire_recommended_fees(int64_t port_);

void wire_execute_command(int64_t port_, struct wire_uint_8_list *command);

<<<<<<< HEAD
struct wire_BuyBitcoinRequest *new_box_autoadd_buy_bitcoin_request_0(void);
=======
struct wire_CheckMessageRequest *new_box_autoadd_check_message_request_0(void);
>>>>>>> 40b8ffca

struct wire_Config *new_box_autoadd_config_0(void);

struct wire_GreenlightCredentials *new_box_autoadd_greenlight_credentials_0(void);

struct wire_GreenlightNodeConfig *new_box_autoadd_greenlight_node_config_0(void);

int64_t *new_box_autoadd_i64_0(int64_t value);

struct wire_LnUrlAuthRequestData *new_box_autoadd_ln_url_auth_request_data_0(void);

struct wire_LnUrlPayRequestData *new_box_autoadd_ln_url_pay_request_data_0(void);

struct wire_LnUrlWithdrawRequestData *new_box_autoadd_ln_url_withdraw_request_data_0(void);

struct wire_NodeConfig *new_box_autoadd_node_config_0(void);

<<<<<<< HEAD
struct wire_OpeningFeeParams *new_box_autoadd_opening_fee_params_0(void);

struct wire_ReceiveOnchainRequest *new_box_autoadd_receive_onchain_request_0(void);

struct wire_ReceivePaymentRequest *new_box_autoadd_receive_payment_request_0(void);
=======
struct wire_SignMessageRequest *new_box_autoadd_sign_message_request_0(void);
>>>>>>> 40b8ffca

uint64_t *new_box_autoadd_u64_0(uint64_t value);

struct wire_uint_8_list *new_uint_8_list_0(int32_t len);

union NodeConfigKind *inflate_NodeConfig_Greenlight(void);

void free_WireSyncReturn(WireSyncReturn ptr);

static int64_t dummy_method_to_enforce_bundling(void) {
    int64_t dummy_var = 0;
    dummy_var ^= ((int64_t) (void*) wire_connect);
    dummy_var ^= ((int64_t) (void*) wire_is_initialized);
    dummy_var ^= ((int64_t) (void*) wire_sync);
    dummy_var ^= ((int64_t) (void*) wire_node_info);
    dummy_var ^= ((int64_t) (void*) wire_disconnect);
    dummy_var ^= ((int64_t) (void*) wire_sign_message);
    dummy_var ^= ((int64_t) (void*) wire_check_message);
    dummy_var ^= ((int64_t) (void*) wire_mnemonic_to_seed);
    dummy_var ^= ((int64_t) (void*) wire_default_config);
    dummy_var ^= ((int64_t) (void*) wire_breez_events_stream);
    dummy_var ^= ((int64_t) (void*) wire_breez_log_stream);
    dummy_var ^= ((int64_t) (void*) wire_list_lsps);
    dummy_var ^= ((int64_t) (void*) wire_connect_lsp);
    dummy_var ^= ((int64_t) (void*) wire_lsp_id);
    dummy_var ^= ((int64_t) (void*) wire_fetch_lsp_info);
    dummy_var ^= ((int64_t) (void*) wire_close_lsp_channels);
    dummy_var ^= ((int64_t) (void*) wire_backup);
    dummy_var ^= ((int64_t) (void*) wire_backup_status);
    dummy_var ^= ((int64_t) (void*) wire_parse_invoice);
    dummy_var ^= ((int64_t) (void*) wire_parse_input);
    dummy_var ^= ((int64_t) (void*) wire_list_payments);
    dummy_var ^= ((int64_t) (void*) wire_payment_by_hash);
    dummy_var ^= ((int64_t) (void*) wire_send_payment);
    dummy_var ^= ((int64_t) (void*) wire_send_spontaneous_payment);
    dummy_var ^= ((int64_t) (void*) wire_receive_payment);
    dummy_var ^= ((int64_t) (void*) wire_lnurl_pay);
    dummy_var ^= ((int64_t) (void*) wire_lnurl_withdraw);
    dummy_var ^= ((int64_t) (void*) wire_lnurl_auth);
    dummy_var ^= ((int64_t) (void*) wire_fetch_fiat_rates);
    dummy_var ^= ((int64_t) (void*) wire_list_fiat_currencies);
    dummy_var ^= ((int64_t) (void*) wire_send_onchain);
    dummy_var ^= ((int64_t) (void*) wire_receive_onchain);
    dummy_var ^= ((int64_t) (void*) wire_buy_bitcoin);
    dummy_var ^= ((int64_t) (void*) wire_sweep);
    dummy_var ^= ((int64_t) (void*) wire_list_refundables);
    dummy_var ^= ((int64_t) (void*) wire_refund);
    dummy_var ^= ((int64_t) (void*) wire_in_progress_swap);
    dummy_var ^= ((int64_t) (void*) wire_in_progress_reverse_swaps);
    dummy_var ^= ((int64_t) (void*) wire_fetch_reverse_swap_fees);
    dummy_var ^= ((int64_t) (void*) wire_recommended_fees);
    dummy_var ^= ((int64_t) (void*) wire_execute_command);
<<<<<<< HEAD
    dummy_var ^= ((int64_t) (void*) new_box_autoadd_buy_bitcoin_request_0);
=======
    dummy_var ^= ((int64_t) (void*) new_box_autoadd_check_message_request_0);
>>>>>>> 40b8ffca
    dummy_var ^= ((int64_t) (void*) new_box_autoadd_config_0);
    dummy_var ^= ((int64_t) (void*) new_box_autoadd_greenlight_credentials_0);
    dummy_var ^= ((int64_t) (void*) new_box_autoadd_greenlight_node_config_0);
    dummy_var ^= ((int64_t) (void*) new_box_autoadd_i64_0);
    dummy_var ^= ((int64_t) (void*) new_box_autoadd_ln_url_auth_request_data_0);
    dummy_var ^= ((int64_t) (void*) new_box_autoadd_ln_url_pay_request_data_0);
    dummy_var ^= ((int64_t) (void*) new_box_autoadd_ln_url_withdraw_request_data_0);
    dummy_var ^= ((int64_t) (void*) new_box_autoadd_node_config_0);
<<<<<<< HEAD
    dummy_var ^= ((int64_t) (void*) new_box_autoadd_opening_fee_params_0);
    dummy_var ^= ((int64_t) (void*) new_box_autoadd_receive_onchain_request_0);
    dummy_var ^= ((int64_t) (void*) new_box_autoadd_receive_payment_request_0);
=======
    dummy_var ^= ((int64_t) (void*) new_box_autoadd_sign_message_request_0);
>>>>>>> 40b8ffca
    dummy_var ^= ((int64_t) (void*) new_box_autoadd_u64_0);
    dummy_var ^= ((int64_t) (void*) new_uint_8_list_0);
    dummy_var ^= ((int64_t) (void*) inflate_NodeConfig_Greenlight);
    dummy_var ^= ((int64_t) (void*) free_WireSyncReturn);
    dummy_var ^= ((int64_t) (void*) store_dart_post_cobject);
    dummy_var ^= ((int64_t) (void*) get_dart_object);
    dummy_var ^= ((int64_t) (void*) drop_dart_object);
    dummy_var ^= ((int64_t) (void*) new_dart_opaque);
    return dummy_var;
}<|MERGE_RESOLUTION|>--- conflicted
+++ resolved
@@ -49,7 +49,16 @@
   struct wire_NodeConfig node_config;
 } wire_Config;
 
-<<<<<<< HEAD
+typedef struct wire_SignMessageRequest {
+  struct wire_uint_8_list *message;
+} wire_SignMessageRequest;
+
+typedef struct wire_CheckMessageRequest {
+  struct wire_uint_8_list *message;
+  struct wire_uint_8_list *pubkey;
+  struct wire_uint_8_list *signature;
+} wire_CheckMessageRequest;
+
 typedef struct wire_OpeningFeeParams {
   uint64_t min_msat;
   uint32_t proportional;
@@ -65,17 +74,6 @@
   struct wire_uint_8_list *preimage;
   struct wire_OpeningFeeParams *opening_fee_params;
 } wire_ReceivePaymentRequest;
-=======
-typedef struct wire_SignMessageRequest {
-  struct wire_uint_8_list *message;
-} wire_SignMessageRequest;
-
-typedef struct wire_CheckMessageRequest {
-  struct wire_uint_8_list *message;
-  struct wire_uint_8_list *pubkey;
-  struct wire_uint_8_list *signature;
-} wire_CheckMessageRequest;
->>>>>>> 40b8ffca
 
 typedef struct wire_LnUrlPayRequestData {
   struct wire_uint_8_list *callback;
@@ -228,11 +226,9 @@
 
 void wire_execute_command(int64_t port_, struct wire_uint_8_list *command);
 
-<<<<<<< HEAD
 struct wire_BuyBitcoinRequest *new_box_autoadd_buy_bitcoin_request_0(void);
-=======
+
 struct wire_CheckMessageRequest *new_box_autoadd_check_message_request_0(void);
->>>>>>> 40b8ffca
 
 struct wire_Config *new_box_autoadd_config_0(void);
 
@@ -250,15 +246,13 @@
 
 struct wire_NodeConfig *new_box_autoadd_node_config_0(void);
 
-<<<<<<< HEAD
 struct wire_OpeningFeeParams *new_box_autoadd_opening_fee_params_0(void);
 
 struct wire_ReceiveOnchainRequest *new_box_autoadd_receive_onchain_request_0(void);
 
 struct wire_ReceivePaymentRequest *new_box_autoadd_receive_payment_request_0(void);
-=======
+
 struct wire_SignMessageRequest *new_box_autoadd_sign_message_request_0(void);
->>>>>>> 40b8ffca
 
 uint64_t *new_box_autoadd_u64_0(uint64_t value);
 
@@ -311,11 +305,8 @@
     dummy_var ^= ((int64_t) (void*) wire_fetch_reverse_swap_fees);
     dummy_var ^= ((int64_t) (void*) wire_recommended_fees);
     dummy_var ^= ((int64_t) (void*) wire_execute_command);
-<<<<<<< HEAD
     dummy_var ^= ((int64_t) (void*) new_box_autoadd_buy_bitcoin_request_0);
-=======
     dummy_var ^= ((int64_t) (void*) new_box_autoadd_check_message_request_0);
->>>>>>> 40b8ffca
     dummy_var ^= ((int64_t) (void*) new_box_autoadd_config_0);
     dummy_var ^= ((int64_t) (void*) new_box_autoadd_greenlight_credentials_0);
     dummy_var ^= ((int64_t) (void*) new_box_autoadd_greenlight_node_config_0);
@@ -324,13 +315,10 @@
     dummy_var ^= ((int64_t) (void*) new_box_autoadd_ln_url_pay_request_data_0);
     dummy_var ^= ((int64_t) (void*) new_box_autoadd_ln_url_withdraw_request_data_0);
     dummy_var ^= ((int64_t) (void*) new_box_autoadd_node_config_0);
-<<<<<<< HEAD
     dummy_var ^= ((int64_t) (void*) new_box_autoadd_opening_fee_params_0);
     dummy_var ^= ((int64_t) (void*) new_box_autoadd_receive_onchain_request_0);
     dummy_var ^= ((int64_t) (void*) new_box_autoadd_receive_payment_request_0);
-=======
     dummy_var ^= ((int64_t) (void*) new_box_autoadd_sign_message_request_0);
->>>>>>> 40b8ffca
     dummy_var ^= ((int64_t) (void*) new_box_autoadd_u64_0);
     dummy_var ^= ((int64_t) (void*) new_uint_8_list_0);
     dummy_var ^= ((int64_t) (void*) inflate_NodeConfig_Greenlight);
