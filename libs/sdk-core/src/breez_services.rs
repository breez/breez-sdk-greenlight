--- conflicted
+++ resolved
@@ -1254,7 +1254,10 @@
             payment_time: channel_closed_at,
             amount_msat: channel.spendable_msat,
             fee_msat: 0,
-            pending: channel.state == ChannelState::PendingClose,
+            status: match channel.state {
+                ChannelState::PendingClose => PaymentStatus::Pending,
+                _ => PaymentStatus::Complete,
+            },
             description: Some("Closed Channel".to_string()),
             details: PaymentDetails::ClosedChannel {
                 data: ClosedChannelPaymentDetails {
@@ -1263,6 +1266,7 @@
                     funding_txid: channel.funding_txid,
                 },
             },
+            last_error: None,
         })
     }
 }
@@ -1293,35 +1297,6 @@
     fn flush(&self) {}
 }
 
-<<<<<<< HEAD
-fn closed_channel_to_transaction(channel: crate::models::Channel) -> Result<Payment> {
-    let now = SystemTime::now();
-    Ok(Payment {
-        id: channel.funding_txid.clone(),
-        payment_type: PaymentType::ClosedChannel,
-        payment_time: channel
-            .closed_at
-            .unwrap_or(now.duration_since(UNIX_EPOCH)?.as_secs()) as i64,
-        amount_msat: channel.spendable_msat,
-        fee_msat: 0,
-        status: match channel.state {
-            ChannelState::PendingClose => PaymentStatus::Pending,
-            _ => PaymentStatus::Complete,
-        },
-        description: Some("Closed Channel".to_string()),
-        details: PaymentDetails::ClosedChannel {
-            data: ClosedChannelPaymentDetails {
-                short_channel_id: channel.short_channel_id,
-                state: channel.state,
-                funding_txid: channel.funding_txid,
-            },
-        },
-        last_error: None,
-    })
-}
-
-=======
->>>>>>> 4fdeb419
 /// A helper struct to configure and build BreezServices
 struct BreezServicesBuilder {
     config: Config,
