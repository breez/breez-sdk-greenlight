<<<<<<< HEAD
use std::cmp::max;
use std::fs::OpenOptions;
use std::io::Write;
use std::str::FromStr;
use std::sync::Arc;
use std::time::{Instant, SystemTime, UNIX_EPOCH};

use anyhow::{anyhow, Result};
use bip39::*;
use bitcoin::hashes::{sha256, Hash};
use bitcoin::util::bip32::ChildNumber;
use chrono::Local;
use log::{LevelFilter, Metadata, Record};
use tokio::sync::{mpsc, watch, Mutex};
use tokio::time::{sleep, Duration};
use tonic::codegen::InterceptedService;
use tonic::metadata::{Ascii, MetadataValue};
use tonic::service::Interceptor;
use tonic::transport::{Channel, Uri};
use tonic::{Request, Status};

=======
>>>>>>> 7d35a29e
use crate::backup::{BackupRequest, BackupTransport, BackupWatcher};
use crate::boltzswap::BoltzApi;
use crate::chain::{ChainService, MempoolSpace, RecommendedFees};
use crate::error::{SdkError, SdkResult};
use crate::fiat::{FiatCurrency, Rate};
use crate::greenlight::{GLBackupTransport, Greenlight};
use crate::grpc::channel_opener_client::ChannelOpenerClient;
use crate::grpc::fund_manager_client::FundManagerClient;
use crate::grpc::information_client::InformationClient;
use crate::grpc::signer_client::SignerClient;
use crate::grpc::PaymentInformation;
use crate::input_parser::LnUrlPayRequestData;
use crate::invoice::{add_lsp_routing_hints, parse_invoice, LNInvoice, RouteHint, RouteHintHop};
use crate::lnurl::auth::perform_lnurl_auth;
use crate::lnurl::pay::model::SuccessAction::Aes;
use crate::lnurl::pay::model::{
    LnUrlPayResult, SuccessAction, SuccessActionProcessed, ValidatedCallbackResponse,
};
use crate::lnurl::pay::validate_lnurl_pay;
use crate::lnurl::withdraw::validate_lnurl_withdraw;
use crate::lsp::LspInformation;
use crate::models::{
    parse_short_channel_id, ChannelState, ClosedChannelPaymentDetails, Config, EnvironmentType,
    FiatAPI, LnUrlCallbackStatus, LspAPI, NodeAPI, NodeState, Payment, PaymentDetails, PaymentType,
    PaymentTypeFilter, ReverseSwapPairInfo, ReverseSwapperAPI, SwapInfo, SwapperAPI,
};
use crate::moonpay::MoonPayApi;
use crate::persist::db::SqliteStorage;
use crate::reverseswap::BTCSendSwap;
use crate::swap::BTCReceiveSwap;
use crate::BuyBitcoinProvider::Moonpay;
use crate::*;
use crate::{LnUrlAuthRequestData, LnUrlWithdrawRequestData, PaymentResponse};
use anyhow::{anyhow, Result};
use bip39::*;
use bitcoin::hashes::hex::ToHex;
use bitcoin::hashes::{sha256, Hash};
use bitcoin::util::bip32::ChildNumber;
use serde_json::json;
use std::str::FromStr;
use std::sync::Arc;
use std::time::{Instant, SystemTime, UNIX_EPOCH};
use tokio::sync::{mpsc, watch, Mutex};
use tokio::time::{sleep, Duration};
use tonic::codegen::InterceptedService;
use tonic::metadata::{Ascii, MetadataValue};
use tonic::service::Interceptor;
use tonic::transport::{Channel, Uri};
use tonic::{Request, Status};

/// Trait that can be used to react to various [BreezEvent]s emitted by the SDK.
pub trait EventListener: Send + Sync {
    fn on_event(&self, e: BreezEvent);
}

/// Event emitted by the SDK. To listen for and react to these events, use an [EventListener] when
/// initializing the [BreezServices].
#[derive(Clone, Debug, PartialEq)]
#[allow(clippy::large_enum_variant)]
pub enum BreezEvent {
    /// Indicates that a new block has just been found
    NewBlock { block: u32 },
    /// Indicates that a new invoice has just been paid
    InvoicePaid { details: InvoicePaidDetails },
    /// Indicates that the local SDK state has just been sync-ed with the remote components
    Synced,
    /// Indicates that an outgoing payment has been completed successfully
    PaymentSucceed { details: Payment },
    /// Indicates that an outgoing payment has been failed to complete
    PaymentFailed { details: PaymentFailedData },
    /// Indicates that the backup process has just started
    BackupStarted,
    /// Indicates that the backup process has just finished successfully
    BackupSucceeded,
    /// Indicates that the backup process has just failed
    BackupFailed { details: BackupFailedData },
}

#[derive(Clone, Debug, PartialEq)]
pub struct BackupFailedData {
    pub error: String,
}

#[derive(Clone, Debug, PartialEq)]
pub struct PaymentFailedData {
    pub error: String,
    pub node_id: String,
    pub invoice: Option<LNInvoice>,
}

/// Details of an invoice that has been paid, included as payload in an emitted [BreezEvent]
#[derive(Clone, Debug, PartialEq)]
pub struct InvoicePaidDetails {
    pub payment_hash: String,
    pub bolt11: String,
}

<<<<<<< HEAD
pub trait LogStream: Send + Sync {
    fn log(&self, l: LogEntry);
=======
/// Request to sign a message with the node's private key.
#[derive(Clone, Debug, PartialEq)]
pub struct SignMessageRequest {
    /// The message to be signed by the node's private key.
    pub message: String,
}

/// Response to a [SignMessageRequest].
#[derive(Clone, Debug, PartialEq)]
pub struct SignMessageResponse {
    /// The signature that covers the message of SignMessageRequest. Zbase
    /// encoded.
    pub signature: String,
}

/// Request to check a message was signed by a specific node id.
#[derive(Clone, Debug, PartialEq)]
pub struct CheckMessageRequest {
    /// The message that was signed.
    pub message: String,
    /// The public key of the node that signed the message.
    pub pubkey: String,
    /// The zbase encoded signature to verify.
    pub signature: String,
}

/// Response to a [CheckMessageRequest]
#[derive(Clone, Debug, PartialEq)]
pub struct CheckMessageResponse {
    /// Boolean value indicating whether the signature covers the message and
    /// was signed by the given pubkey.
    pub is_valid: bool,
>>>>>>> 7d35a29e
}

/// BreezServices is a facade and the single entry point for the SDK.
pub struct BreezServices {
    started: Mutex<bool>,
    node_api: Arc<dyn NodeAPI>,
    lsp_api: Arc<dyn LspAPI>,
    fiat_api: Arc<dyn FiatAPI>,
    moonpay_api: Arc<dyn MoonPayApi>,
    chain_service: Arc<dyn ChainService>,
    persister: Arc<SqliteStorage>,
    payment_receiver: Arc<PaymentReceiver>,
    btc_receive_swapper: Arc<BTCReceiveSwap>,
    btc_send_swapper: Arc<BTCSendSwap>,
    event_listener: Option<Box<dyn EventListener>>,
    backup_watcher: Arc<BackupWatcher>,
    shutdown_sender: watch::Sender<()>,
    shutdown_receiver: watch::Receiver<()>,
}

impl BreezServices {
    /// `connect` initializes the SDK services, schedules the node to run in the cloud and
    /// runs the signer. This must be called in order to start communicating with the node.
    ///
    /// # Arguments
    ///
    /// * `config` - The sdk configuration
    /// * `seed` - The node private key, typically derived from the mnemonic.
    /// When using a new `invite_code`, the seed should be derived from a new random mnemonic.
    /// When re-using an `invite_code`, the same mnemonic should be used as when the `invite_code` was first used.
    /// * `event_listener` - Listener to SDK events
    ///
    pub async fn connect(
        config: Config,
        seed: Vec<u8>,
        event_listener: Box<dyn EventListener>,
    ) -> SdkResult<Arc<BreezServices>> {
        let start = Instant::now();
        let services = BreezServicesBuilder::new(config)
            .seed(seed)
            .build(Some(event_listener))
            .await?;
        services.start().await?;
        let connect_duration = start.elapsed();
        info!("SDK connected in: {:?}", connect_duration);
        Ok(services)
    }

    /// Internal utility method that starts the BreezServices background tasks for this instance.
    ///
    /// It should be called once right after creating [BreezServices], since it is essential for the
    /// communicating with the node.
    ///
    /// It should be called only once when the app is started, regardless whether the app is sent to
    /// background and back.
    async fn start(self: &Arc<BreezServices>) -> SdkResult<()> {
        let mut started = self.started.lock().await;
        if *started {
            return Err(SdkError::InitFailed {
                err: "BreezServices already started".into(),
            });
        }
        let start = Instant::now();
        self.start_background_tasks().await?;
        let start_duration = start.elapsed();
        info!("SDK initialized in: {:?}", start_duration);
        *started = true;
        Ok(())
    }

    /// Trigger the stopping of BreezServices background threads for this instance.
    pub async fn disconnect(&self) -> Result<()> {
        let mut started = self.started.lock().await;
        if !*started {
            return Err(anyhow::Error::msg("BreezServices is not running"));
        }
        self.shutdown_sender.send(()).map_err(anyhow::Error::msg)?;
        *started = false;
        Ok(())
    }

    /// Pay a bolt11 invoice
    ///
    /// If the invoice doesn't specify an amount, the amount is taken from the `amount_sats` arg.
    ///
    /// # Arguments
    ///
    /// * `bolt11` - The bolt11 invoice
    /// * `amount_sats` - The amount to pay in satoshis
    pub async fn send_payment(&self, bolt11: String, amount_sats: Option<u64>) -> Result<Payment> {
        self.start_node().await?;
        let parsed_invoice = parse_invoice(bolt11.as_str())?;
        let payment_res = self
            .node_api
            .send_payment(bolt11.clone(), amount_sats)
            .await;
        self.on_payment_completed(
            parsed_invoice.payee_pubkey.clone(),
            Some(parsed_invoice),
            payment_res,
        )
        .await
    }

    /// Pay directly to a node id using keysend
    ///
    /// # Arguments
    ///
    /// * `node_id` - The destination node_id
    /// * `amount_sats` - The amount to pay in satoshis
    pub async fn send_spontaneous_payment(
        &self,
        node_id: String,
        amount_sats: u64,
    ) -> Result<Payment> {
        self.start_node().await?;
        let payment_res = self
            .node_api
            .send_spontaneous_payment(node_id.clone(), amount_sats)
            .await;
        self.on_payment_completed(node_id, None, payment_res).await
    }

    /// Second step of LNURL-pay. The first step is `parse()`, which also validates the LNURL destination
    /// and generates the `LnUrlPayRequestData` payload needed here.
    ///
    /// This call will validate the given `user_amount_sat` and `comment` against the parameters
    /// of the LNURL endpoint (`req_data`). If they match the endpoint requirements, the LNURL payment
    /// is made.
    ///
    /// This method will return an [anyhow::Error] when any validation check fails.
    pub async fn lnurl_pay(
        &self,
        user_amount_sat: u64,
        comment: Option<String>,
        req_data: LnUrlPayRequestData,
    ) -> Result<LnUrlPayResult> {
        match validate_lnurl_pay(user_amount_sat, comment, req_data.clone()).await? {
            ValidatedCallbackResponse::EndpointError { data: e } => {
                Ok(LnUrlPayResult::EndpointError { data: e })
            }
            ValidatedCallbackResponse::EndpointSuccess { data: cb } => {
                let payment = self.send_payment(cb.pr, None).await?;
                let details = match &payment.details {
                    PaymentDetails::ClosedChannel { .. } => {
                        return Err(anyhow!("Payment lookup found unexpected payment type"));
                    }
                    PaymentDetails::Ln { data } => data,
                };

                let maybe_sa_processed: Option<SuccessActionProcessed> = match cb.success_action {
                    Some(sa) => {
                        let processed_sa = match sa {
                            // For AES, we decrypt the contents on the fly
                            Aes(data) => {
                                let preimage = sha256::Hash::from_str(&details.payment_preimage)?;
                                let preimage_arr: [u8; 32] = preimage.into_inner();

                                let decrypted = (data, &preimage_arr).try_into()?;
                                SuccessActionProcessed::Aes { data: decrypted }
                            }
                            SuccessAction::Message(data) => {
                                SuccessActionProcessed::Message { data }
                            }
                            SuccessAction::Url(data) => SuccessActionProcessed::Url { data },
                        };
                        Some(processed_sa)
                    }
                    None => None,
                };

                // Store SA (if available) + LN Address in separate table, associated to payment_hash
                self.persister.insert_lnurl_payment_external_info(
                    &details.payment_hash,
                    maybe_sa_processed.as_ref(),
                    Some(req_data.metadata_str),
                    req_data.ln_address,
                )?;

                Ok(LnUrlPayResult::EndpointSuccess {
                    data: maybe_sa_processed,
                })
            }
        }
    }

    /// Second step of LNURL-withdraw. The first step is `parse()`, which also validates the LNURL destination
    /// and generates the `LnUrlWithdrawRequestData` payload needed here.
    ///
    /// This call will validate the given `amount_sats` against the parameters
    /// of the LNURL endpoint (`req_data`). If they match the endpoint requirements, the LNURL withdraw
    /// request is made. A successful result here means the endpoint started the payment.
    pub async fn lnurl_withdraw(
        &self,
        req_data: LnUrlWithdrawRequestData,
        amount_sats: u64,
        description: Option<String>,
    ) -> Result<LnUrlCallbackStatus> {
        let invoice = self
            .receive_payment(ReceivePaymentRequest {
                amount_sats,
                description: description.unwrap_or_default(),
                preimage: None,
                opening_fee_params: None,
            })
            .await
            .map_err(|_| anyhow!("Failed to receive payment"))?
            .ln_invoice;
        validate_lnurl_withdraw(req_data, invoice).await
    }

    /// Third and last step of LNURL-auth. The first step is `parse()`, which also validates the LNURL destination
    /// and generates the `LnUrlAuthRequestData` payload needed here. The second step is user approval of auth action.
    ///
    /// This call will sign `k1` of the LNURL endpoint (`req_data`) on `secp256k1` using `linkingPrivKey` and DER-encodes the signature.
    /// If they match the endpoint requirements, the LNURL auth request is made. A successful result here means the client signature is verified.
    pub async fn lnurl_auth(&self, req_data: LnUrlAuthRequestData) -> Result<LnUrlCallbackStatus> {
        perform_lnurl_auth(self.node_api.clone(), req_data).await
    }

    /// Creates an bolt11 payment request.
    /// This also works when the node doesn't have any channels and need inbound liquidity.
    /// In such case when the invoice is paid a new zero-conf channel will be open by the LSP,
    /// providing inbound liquidity and the payment will be routed via this new channel.
    ///
    /// # Arguments
    ///
    /// * `description` - The bolt11 payment request description
    /// * `amount_sats` - The amount to receive in satoshis
    pub async fn receive_payment(
        &self,
        req_data: ReceivePaymentRequest,
    ) -> SdkResult<ReceivePaymentResponse> {
        self.payment_receiver.receive_payment(req_data).await
    }

    /// Retrieve the node state from the persistent storage.
    ///
    /// Fail if it could not be retrieved or if `None` was found.
    pub fn node_info(&self) -> SdkResult<NodeState> {
        self.persister
            .get_node_state()?
            .ok_or(SdkError::PersistenceFailure {
                err: "No node info found".into(),
            })
    }

    /// Sign given message with the private key of the node id. Returns a zbase
    /// encoded signature.
    pub async fn sign_message(&self, request: SignMessageRequest) -> Result<SignMessageResponse> {
        let signature = self.node_api.sign_message(&request.message).await?;
        Ok(SignMessageResponse { signature })
    }

    /// Check whether given message was signed by the private key or the given
    /// pubkey and the signature (zbase encoded) is valid.
    pub async fn check_message(
        &self,
        request: CheckMessageRequest,
    ) -> Result<CheckMessageResponse> {
        let is_valid = self
            .node_api
            .check_message(&request.message, &request.pubkey, &request.signature)
            .await?;
        Ok(CheckMessageResponse { is_valid })
    }

    /// Retrieve the node up to date BackupStatus
    pub fn backup_status(&self) -> Result<BackupStatus> {
        let backup_time = self.persister.get_last_backup_time()?;
        let sync_request = self.persister.get_last_sync_request()?;
        Ok(BackupStatus {
            last_backup_time: backup_time,
            backed_up: sync_request.is_none(),
        })
    }

    /// Force running backup
    pub async fn backup(&self) -> Result<()> {
        let (on_complete, mut on_complete_receiver) = mpsc::channel::<Result<()>>(1);
        let request = BackupRequest::with(on_complete, true);
        self.backup_watcher.request_backup(request).await?;

        match on_complete_receiver.recv().await {
            Some(res) => res,
            None => Err(anyhow!("backup process failed to complete")),
        }
    }

    /// List payments matching the given filters, as retrieved from persistent storage
    pub async fn list_payments(
        &self,
        filter: PaymentTypeFilter,
        from_timestamp: Option<i64>,
        to_timestamp: Option<i64>,
    ) -> SdkResult<Vec<Payment>> {
        self.persister
            .list_payments(filter, from_timestamp, to_timestamp)
    }

    /// Fetch a specific payment by its hash.
    pub async fn payment_by_hash(&self, hash: String) -> Result<Option<Payment>> {
        self.persister
            .get_payment_by_hash(&hash)
            .map_err(|err| anyhow!(err))
    }

    /// Sweep on-chain funds to the specified on-chain address, with the given feerate
    pub async fn sweep(&self, to_address: String, fee_rate_sats_per_vbyte: u64) -> Result<()> {
        self.start_node().await?;
        self.node_api
            .sweep(to_address, fee_rate_sats_per_vbyte)
            .await?;
        self.sync().await?;
        Ok(())
    }

    /// Fetch live rates of fiat currencies
    pub async fn fetch_fiat_rates(&self) -> Result<Vec<Rate>> {
        self.fiat_api.fetch_fiat_rates().await
    }

    /// List all supported fiat currencies for which there is a known exchange rate.
    pub async fn list_fiat_currencies(&self) -> Result<Vec<FiatCurrency>> {
        self.fiat_api.list_fiat_currencies().await
    }

    /// List available LSPs that can be selected by the user
    pub async fn list_lsps(&self) -> SdkResult<Vec<LspInformation>> {
        self.lsp_api
            .list_lsps(self.node_info()?.id)
            .await
            .map_err(|e| SdkError::LspConnectFailed { err: e.to_string() })
    }

    /// Select the LSP to be used and provide inbound liquidity
    pub async fn connect_lsp(&self, lsp_id: String) -> SdkResult<()> {
        match self.list_lsps().await?.iter().any(|lsp| lsp.id == lsp_id) {
            true => {
                self.persister.set_lsp_id(lsp_id)?;
                self.sync().await?;
                Ok(())
            }
            false => Err(SdkError::LspConnectFailed {
                err: format!("Unknown LSP: {lsp_id}"),
            }),
        }
    }

    /// Get the current LSP's ID
    pub async fn lsp_id(&self) -> SdkResult<Option<String>> {
        self.persister.get_lsp_id()
    }

    /// Convenience method to look up [LspInformation] for a given LSP ID
    pub async fn fetch_lsp_info(&self, id: String) -> Result<Option<LspInformation>> {
        get_lsp_by_id(self.persister.clone(), self.lsp_api.clone(), id.as_str()).await
    }

    /// Close all channels with the current LSP.
    ///
    /// Should be called  when the user wants to close all the channels.
    pub async fn close_lsp_channels(&self) -> Result<Vec<String>> {
        self.start_node().await?;
        let lsp = self.lsp_info().await?;
        let tx_ids = self.node_api.close_peer_channels(lsp.pubkey).await?;
        self.sync().await?;
        Ok(tx_ids)
    }

    /// Onchain receive swap API
    ///
    /// Create a [SwapInfo] that represents the details required to start a swap.
    /// Since we only allow one in-progress swap this method will return error if there is currently
    /// a swap waiting for confirmation to be redeemed and by that complete the swap.
    /// In such case the [BreezServices::in_progress_swap] can be used to query the live swap status.
    ///
    /// The channel opening fees are available at [SwapInfo::channel_opening_fees].
    ///
    /// See [SwapInfo] for details.
    pub async fn receive_onchain(&self, req: ReceiveOnchainRequest) -> Result<SwapInfo> {
        if let Some(in_progress) = self.in_progress_swap().await? {
            return Err(anyhow!(format!(
                  "Swap in progress was detected for address {}.Use in_progress_swap method to get the current swap state",
                  in_progress.bitcoin_address
              )));
        }
        let channel_opening_fees = self
            .lsp_info()
            .await?
            .choose_channel_opening_fees(req.opening_fee_params, DynamicFeeType::Longest)?;
        let swap_info = self
            .btc_receive_swapper
            .create_swap_address(channel_opening_fees)
            .await?;
        Ok(swap_info)
    }

    /// Returns an optional in-progress [SwapInfo].
    /// A [SwapInfo] is in-progress if it is waiting for confirmation to be redeemed and complete the swap.
    pub async fn in_progress_swap(&self) -> Result<Option<SwapInfo>> {
        let tip = self.chain_service.current_tip().await?;
        self.btc_receive_swapper.execute_pending_swaps(tip).await?;
        let in_progress = self.btc_receive_swapper.list_in_progress().await?;
        if !in_progress.is_empty() {
            return Ok(Some(in_progress[0].clone()));
        }
        Ok(None)
    }

    /// See [ReverseSwapperAPI::fetch_reverse_swap_fees]
    pub async fn fetch_reverse_swap_fees(&self) -> Result<ReverseSwapPairInfo> {
        self.btc_send_swapper.fetch_reverse_swap_fees().await
    }

    /// Creates a reverse swap and attempts to pay the HODL invoice
    pub async fn send_onchain(
        &self,
        amount_sat: u64,
        onchain_recipient_address: String,
        pair_hash: String,
        sat_per_vbyte: u64,
    ) -> Result<ReverseSwapInfo> {
        match self.in_progress_reverse_swaps().await?.is_empty() {
            true => {
                self.btc_send_swapper
                    .create_reverse_swap(
                        amount_sat,
                        onchain_recipient_address,
                        pair_hash,
                        self.lsp_info().await?.pubkey,
                        sat_per_vbyte,
                    )
                    .await
                    .map(Into::into)
            }
            false => Err(anyhow!(
                "There already is at least one Reverse Swap in progress. You can only start a new one after after the ongoing ones finish. \
                Use the in_progress_reverse_swaps method to get an overview of currently ongoing reverse swaps."
            ))
        }
    }

    /// Returns the blocking [ReverseSwapInfo]s that are in progress
    pub async fn in_progress_reverse_swaps(&self) -> Result<Vec<ReverseSwapInfo>> {
        self.btc_send_swapper
            .list_blocking()
            .await
            .map(|x| x.into_iter().map(Into::into).collect())
    }

    /// list non-completed expired swaps that should be refunded by calling [BreezServices::refund]
    pub async fn list_refundables(&self) -> Result<Vec<SwapInfo>> {
        self.btc_receive_swapper.list_refundables()
    }

    /// Construct and broadcast a refund transaction for a failed/expired swap
    pub async fn refund(
        &self,
        swap_address: String,
        to_address: String,
        sat_per_vbyte: u32,
    ) -> Result<String> {
        self.btc_receive_swapper
            .refund_swap(swap_address, to_address, sat_per_vbyte)
            .await
    }

    /// Execute a command directly on the NodeAPI interface.
    /// Mainly used to debugging.
    pub async fn execute_dev_command(&self, command: String) -> Result<String> {
        self.node_api.execute_command(command).await
    }

    /// This method sync the local state with the remote node state.
    /// The synced items are as follows:
    /// * node state - General information about the node and its liquidity status
    /// * channels - The list of channels and their status
    /// * payments - The incoming/outgoing payments
    pub async fn sync(&self) -> Result<()> {
        let start = Instant::now();
        self.start_node().await?;
        self.connect_lsp_peer().await?;

        // First query the changes since last sync time.
        let since_timestamp = self.persister.last_payment_timestamp().unwrap_or(0);
        let new_data = &self.node_api.pull_changed(since_timestamp).await?;

        debug!(
            "pull changed time={:?} {:?}",
            since_timestamp, new_data.payments
        );

        // update node state and channels state
        self.persister.set_node_state(&new_data.node_state)?;
        self.persister.update_channels(&new_data.channels)?;

        //fetch closed_channel and convert them to Payment items.
        let closed_channel_payments_res: Result<Vec<Payment>> = self
            .persister
            .list_channels()?
            .into_iter()
            .filter(|c| c.state == ChannelState::Closed || c.state == ChannelState::PendingClose)
            .map(closed_channel_to_transaction)
            .collect();

        // update both closed channels and lightning transaction payments
        let mut payments = closed_channel_payments_res?;
        payments.extend(new_data.payments.clone());
        self.persister.insert_or_update_payments(&payments)?;

        let duration = start.elapsed();
        info!("Sync duration: {:?}", duration);

        self.notify_event_listeners(BreezEvent::Synced).await?;
        Ok(())
    }

    /// Connects to the selected LSP, if any
    async fn connect_lsp_peer(&self) -> Result<()> {
        let lsp = self.lsp_info().await.ok();
        if lsp.is_some() {
            let lsp_info = lsp.unwrap().clone();
            let node_id = lsp_info.pubkey;
            let address = lsp_info.host;
            debug!("connecting to lsp {}@{}", node_id.clone(), address.clone());
            self.node_api
                .connect_peer(node_id.clone(), address.clone())
                .await
                .map_err(anyhow::Error::msg)?;
            debug!("connected to lsp {}@{}", node_id.clone(), address.clone());
        }
        Ok(())
    }

    async fn on_payment_completed(
        &self,
        node_id: String,
        invoice: Option<LNInvoice>,
        payment_res: Result<PaymentResponse>,
    ) -> Result<Payment> {
        if payment_res.is_err() {
            self.notify_event_listeners(BreezEvent::PaymentFailed {
                details: PaymentFailedData {
                    error: payment_res.as_ref().err().unwrap().to_string(),
                    node_id,
                    invoice,
                },
            })
            .await?;
            return Err(payment_res.err().unwrap());
        }
        let payment = payment_res.unwrap();
        self.sync().await?;

        match self
            .persister
            .get_completed_payment_by_hash(&payment.payment_hash)?
        {
            Some(p) => {
                self.notify_event_listeners(BreezEvent::PaymentSucceed { details: p.clone() })
                    .await?;
                Ok(p)
            }
            None => Err(anyhow!("payment not found")),
        }
    }

    async fn on_event(&self, e: BreezEvent) -> Result<()> {
        debug!("breez services got event {:?}", e);
        self.notify_event_listeners(e.clone()).await
    }

    async fn notify_event_listeners(&self, e: BreezEvent) -> Result<()> {
        if let Err(err) = self.btc_receive_swapper.on_event(e.clone()).await {
            debug!(
                "btc_receive_swapper failed to process event {:?}: {:?}",
                e, err
            )
        };
        if let Err(err) = self.btc_send_swapper.on_event(e.clone()).await {
            debug!(
                "btc_send_swapper failed to process event {:?}: {:?}",
                e, err
            )
        };

        if self.event_listener.is_some() {
            self.event_listener.as_ref().unwrap().on_event(e.clone())
        }
        Ok(())
    }

    /// Convenience method to look up LSP info based on current LSP ID
    pub async fn lsp_info(&self) -> Result<LspInformation> {
        get_lsp(self.persister.clone(), self.lsp_api.clone()).await
    }

    pub(crate) async fn start_node(&self) -> Result<()> {
        self.node_api.start().await
    }

    /// Get the recommended fees for onchain transactions
    pub async fn recommended_fees(&self) -> Result<RecommendedFees> {
        self.chain_service.recommended_fees().await
    }

    /// Get the full default config for a specific environment type
    pub fn default_config(
        env_type: EnvironmentType,
        api_key: String,
        node_config: NodeConfig,
    ) -> Config {
        match env_type {
            EnvironmentType::Production => Config::production(api_key, node_config),
            EnvironmentType::Staging => Config::staging(api_key, node_config),
        }
    }

    /// Generates an url that can be used by a third part provider to buy Bitcoin with fiat currency
    pub async fn buy_bitcoin(&self, req: BuyBitcoinRequest) -> SdkResult<BuyBitcoinResponse> {
        let swap_info = self
            .receive_onchain(ReceiveOnchainRequest {
                opening_fee_params: req.opening_fee_params,
            })
            .await?;
        let url = match req.provider {
            Moonpay => self.moonpay_api.buy_bitcoin_url(&swap_info).await?,
        };

        Ok(BuyBitcoinResponse {
            url,
            opening_fee_params: swap_info.channel_opening_fees,
        })
    }

    /// Starts the BreezServices background threads.
    ///
    /// Internal method. Should only be used as part of [BreezServices::start]
    async fn start_background_tasks(self: &Arc<BreezServices>) -> Result<()> {
        // Sync node state
        let sync_breez_services = self.clone();
        match sync_breez_services.persister.get_node_state()? {
            Some(node) => {
                info!("Starting existing node {}", node.id)
            }
            None => {
                // In case it is a first run we sync in foreground to get the node state.
                info!("First run, syncing in foreground");
                sync_breez_services.sync().await?;
                info!("First run, finished running syncing in foreground");
            }
        }

        // start the signer
        let (shutdown_signer_sender, signer_signer_receiver) = mpsc::channel(1);
        self.start_signer(signer_signer_receiver).await;

        // start backup watcher
        self.start_backup_watcher().await?;

        //track backup events
        self.track_backup_events().await;

        // track paid invoices
        self.track_invoices().await;

        // track new blocks
        self.track_new_blocks().await;

        // track logs
        self.track_logs().await;

        // Stop signer on shutdown
        let mut shutdown_receiver = self.shutdown_receiver.clone();
        tokio::spawn(async move {
            // start the backup watcher
            _ = shutdown_receiver.changed().await;
            _ = shutdown_signer_sender.send(()).await;
            debug!("Received the signal to exit event polling loop");
        });

        Ok(())
    }

    async fn start_signer(self: &Arc<BreezServices>, shutdown_receiver: mpsc::Receiver<()>) {
        let signer_api = self.clone();
        tokio::spawn(async move {
            signer_api.node_api.start_signer(shutdown_receiver).await;
        });
    }

    async fn start_backup_watcher(self: &Arc<BreezServices>) -> SdkResult<()> {
        self.backup_watcher
            .start(self.shutdown_receiver.clone())
            .await
            .map_err(|e| SdkError::InitFailed {
                err: format!("Failed to start backup watcher: {e}"),
            })?;

        // Restore backup state and request backup on start if needed
        let force_backup = self
            .persister
            .get_last_sync_version()
            .map_err(|e| SdkError::InitFailed {
                err: format!("Failed to read last sync version: {e}"),
            })?
            .is_none();
        self.backup_watcher
            .request_backup(BackupRequest::new(force_backup))
            .await
            .map_err(|e| SdkError::InitFailed {
                err: format!("Failed to request backup: {e}"),
            })
    }

    async fn track_backup_events(self: &Arc<BreezServices>) {
        let cloned = self.clone();
        tokio::spawn(async move {
            let mut events_stream = cloned.backup_watcher.subscribe_events();
            let mut shutdown_receiver = cloned.shutdown_receiver.clone();
            loop {
                tokio::select! {
                  backup_event = events_stream.recv() => {
                   if let Ok(e) = backup_event {
                    if let Err(err) = cloned.notify_event_listeners(e).await {
                        error!("error handling backup event: {:?}", err);
                    }
                   }
                   let backup_status = cloned.backup_status();
                   info!("backup status: {:?}", backup_status);
                  },
                  _ = shutdown_receiver.changed() => {
                   debug!("Backup watcher task completed");
                   break;
                 }
                }
            }
        });
    }

    async fn track_invoices(self: &Arc<BreezServices>) {
        let cloned = self.clone();
        tokio::spawn(async move {
            let mut shutdown_receiver = cloned.shutdown_receiver.clone();
            loop {
                if shutdown_receiver.has_changed().map_or(true, |c| c) {
                    return;
                }
                let invoice_stream_res = cloned.node_api.stream_incoming_payments().await;
                if let Ok(mut invoice_stream) = invoice_stream_res {
                    loop {
                        tokio::select! {
                                paid_invoice_res = invoice_stream.message() => {
                                      match paid_invoice_res {
                                          Ok(Some(i)) => {
                                              debug!("invoice stream got new invoice");
                                              if let Some(gl_client::pb::incoming_payment::Details::Offchain(p)) = i.details {
                                                  let payment: Option<crate::models::Payment> = p.clone().try_into().ok();
                                                  if payment.is_some() {
                                                      let res = cloned
                                                          .persister
                                                          .insert_or_update_payments(&vec![payment.unwrap()]);
                                                      debug!("paid invoice was added to payments list {:?}", res);
                                                  }
                                                  if let Err(e) = cloned.sync().await {
                                                        error!("failed to sync after paid invoice: {:?}", e);
                                                  }
                                                  _ = cloned.on_event(BreezEvent::InvoicePaid {
                                                      details: InvoicePaidDetails {
                                                          payment_hash: hex::encode(p.payment_hash),
                                                          bolt11: p.bolt11,
                                                      },
                                                  }).await;
                                              }
                                          }
                                          Ok(None) => {
                                              debug!("invoice stream got None");
                                              break;
                                          }
                                          Err(err) => {
                                              debug!("invoice stream got error: {:?}", err);
                                              break;
                                          }
                                      }
                             }

                             _ = shutdown_receiver.changed() => {
                              debug!("Invoice tracking task has completed");
                              return;
                             }
                        }
                    }
                }
                sleep(Duration::from_secs(1)).await;
            }
        });
    }

    async fn track_logs(self: &Arc<BreezServices>) {
        let cloned = self.clone();
        tokio::spawn(async move {
            let mut shutdown_receiver = cloned.shutdown_receiver.clone();
            loop {
                if shutdown_receiver.has_changed().map_or(true, |c| c) {
                    return;
                }
                let log_stream_res = cloned.node_api.stream_log_messages().await;
                if let Ok(mut log_stream) = log_stream_res {
                    loop {
                        tokio::select! {
                         log_message_res = log_stream.message() => {
                          match log_message_res {
                           Ok(Some(l)) => {
                            debug!("node-logs: {}", l.line);
                           },
                           // stream is closed, renew it
                           Ok(None) => {
                            break;
                           }
                           Err(err) => {
                            debug!("failed to process log entry {:?}", err);
                            break;
                           }
                          };
                         }

                         _ = shutdown_receiver.changed() => {
                          debug!("Track logs task has completed");
                          return;
                         }
                        }
                    }
                }
                sleep(Duration::from_secs(1)).await;
            }
        });
    }

    async fn track_new_blocks(self: &Arc<BreezServices>) {
        let cloned = self.clone();
        tokio::spawn(async move {
            let mut current_block: u32 = 0;
            let mut shutdown_receiver = cloned.shutdown_receiver.clone();
            let mut interval = tokio::time::interval(Duration::from_secs(30));
            loop {
                tokio::select! {
                 _ = interval.tick() => {
                  let tip_res = cloned.chain_service.current_tip().await;
                  match tip_res {
                   Ok(next_block) => {
                    debug!("got tip {:?}", next_block);
                    if next_block > current_block {
                     _ = cloned.sync().await;
                     _  = cloned.on_event(BreezEvent::NewBlock{block: next_block}).await;
                    }
                    current_block = next_block
                   },
                   Err(e) => {
                    error!("failed to fetch next block {}", e)
                   }
                  };
                 }

                 _ = shutdown_receiver.changed() => {
                  debug!("New blocks task has completed");
                  return;
                 }
                }
            }
        });
    }

    /// Configures a global SDK logger that will log to file and will forward log events to
    /// an optional application-specific logger.
    ///
    /// If called, it should be called before any SDK methods (for example, before `connect`).
    ///
    /// If the application already uses a globally-registered logger, this method shouldn't be called.
    ///
    /// If the application is to use it's own logger, but would also like the SDK to log SDK-specific
    /// log output to a file in the configured `working_dir` (see [Config]), then do not register the
    /// app-specific logger as a global logger and instead call this method with the app logger as an arg.
    ///
    /// ### Errors
    ///
    /// An error is thrown if the log file cannot be created in the working directory.
    ///
    /// An error is thrown if a global logger is already configured.
    pub fn init_logging(config: &Config, app_logger: Option<Box<dyn log::Log>>) -> SdkResult<()> {
        let working_dir = &config.working_dir;
        let target_log_file = Box::new(
            OpenOptions::new()
                .create(true)
                .append(true)
                .open(format!("{working_dir}/sdk.log"))
                .map_err(|_| SdkError::InitFailed {
                    err: "Can't create log file".into(),
                })?,
        );
        let logger = env_logger::Builder::new()
            .target(env_logger::Target::Pipe(target_log_file))
            .parse_filters(
                r#"
                info,
                gl_client=warn,
                h2=warn,
                hyper=warn,
                lightning_signer=warn,
                reqwest=warn,
                rustls=warn,
                rustyline=warn,
                vls_protocol_signer=warn
            "#,
            )
            .format(|buf, record| {
                writeln!(
                    buf,
                    "[{} {} {}:{}] {}",
                    Local::now().format("%Y-%m-%d %H:%M:%S%.3f"),
                    record.level(),
                    record.module_path().unwrap_or("unknown"),
                    record.line().unwrap_or(0),
                    record.args()
                )
            })
            .build();

        let global_logger = GlobalSdkLogger {
            logger,
            log_listener: app_logger,
        };

        log::set_boxed_logger(Box::new(global_logger)).map_err(|e| SdkError::InitFailed {
            err: format!("Failed to set global logger: {e}"),
        })?;
        log::set_max_level(LevelFilter::Trace);

        Ok(())
    }
}

struct GlobalSdkLogger {
    /// SDK internal logger, which logs to file
    logger: env_logger::Logger,
    /// Optional external log listener, that can receive a stream of log statements
    log_listener: Option<Box<dyn log::Log>>,
}
impl log::Log for GlobalSdkLogger {
    fn enabled(&self, metadata: &Metadata) -> bool {
        metadata.level() <= log::Level::Debug
    }

    fn log(&self, record: &Record) {
        if self.enabled(record.metadata()) {
            self.logger.log(record);

            if let Some(s) = &self.log_listener.as_ref() {
                if s.enabled(record.metadata()) {
                    s.log(record);
                }
            }
        }
    }

    fn flush(&self) {}
}

fn closed_channel_to_transaction(channel: crate::models::Channel) -> Result<Payment> {
    let now = SystemTime::now();
    Ok(Payment {
        id: channel.funding_txid.clone(),
        payment_type: PaymentType::ClosedChannel,
        payment_time: channel
            .closed_at
            .unwrap_or(now.duration_since(UNIX_EPOCH)?.as_secs()) as i64,
        amount_msat: channel.spendable_msat,
        fee_msat: 0,
        pending: channel.state == ChannelState::PendingClose,
        description: Some("Closed Channel".to_string()),
        details: PaymentDetails::ClosedChannel {
            data: ClosedChannelPaymentDetails {
                short_channel_id: channel.short_channel_id,
                state: channel.state,
                funding_txid: channel.funding_txid,
            },
        },
    })
}

/// A helper struct to configure and build BreezServices
struct BreezServicesBuilder {
    config: Config,
    node_api: Option<Arc<dyn NodeAPI>>,
    backup_transport: Option<Arc<dyn BackupTransport>>,
    seed: Option<Vec<u8>>,
    lsp_api: Option<Arc<dyn LspAPI>>,
    fiat_api: Option<Arc<dyn FiatAPI>>,
    persister: Option<Arc<SqliteStorage>>,
    swapper_api: Option<Arc<dyn SwapperAPI>>,
    reverse_swapper_api: Option<Arc<dyn ReverseSwapperAPI>>,
    moonpay_api: Option<Arc<dyn MoonPayApi>>,
}

#[allow(dead_code)]
impl BreezServicesBuilder {
    pub fn new(config: Config) -> BreezServicesBuilder {
        BreezServicesBuilder {
            config,
            node_api: None,
            seed: None,
            lsp_api: None,
            fiat_api: None,
            persister: None,
            swapper_api: None,
            reverse_swapper_api: None,
            moonpay_api: None,
            backup_transport: None,
        }
    }

    pub fn node_api(&mut self, node_api: Arc<dyn NodeAPI>) -> &mut Self {
        self.node_api = Some(node_api);
        self
    }

    pub fn lsp_api(&mut self, lsp_api: Arc<dyn LspAPI>) -> &mut Self {
        self.lsp_api = Some(lsp_api.clone());
        self
    }

    pub fn fiat_api(&mut self, fiat_api: Arc<dyn FiatAPI>) -> &mut Self {
        self.fiat_api = Some(fiat_api.clone());
        self
    }

    pub fn moonpay_api(&mut self, moonpay_api: Arc<dyn MoonPayApi>) -> &mut Self {
        self.moonpay_api = Some(moonpay_api.clone());
        self
    }

    pub fn persister(&mut self, persister: Arc<SqliteStorage>) -> &mut Self {
        self.persister = Some(persister);
        self
    }

    pub fn swapper_api(&mut self, swapper_api: Arc<dyn SwapperAPI>) -> &mut Self {
        self.swapper_api = Some(swapper_api.clone());
        self
    }

    pub fn reverse_swapper_api(
        &mut self,
        reverse_swapper_api: Arc<dyn ReverseSwapperAPI>,
    ) -> &mut Self {
        self.reverse_swapper_api = Some(reverse_swapper_api.clone());
        self
    }

    pub fn backup_transport(&mut self, backup_transport: Arc<dyn BackupTransport>) -> &mut Self {
        self.backup_transport = Some(backup_transport.clone());
        self
    }

    pub fn seed(&mut self, seed: Vec<u8>) -> &mut Self {
        self.seed = Some(seed);
        self
    }

    pub async fn build(
        &self,
        event_listener: Option<Box<dyn EventListener>>,
    ) -> SdkResult<Arc<BreezServices>> {
        if self.node_api.is_none() && self.seed.is_none() {
            return Err(SdkError::InitFailed {
                err: "Either node_api or both credentials and seed should be provided".into(),
            });
        }

        // The storage is implemented via sqlite.
        let persister = self
            .persister
            .clone()
            .unwrap_or_else(|| Arc::new(SqliteStorage::new(self.config.working_dir.clone())));
        persister.init()?;

        let mut node_api = self.node_api.clone();
        let mut backup_transport = self.backup_transport.clone();
        if node_api.is_none() {
            let greenlight = Greenlight::connect(
                self.config.clone(),
                self.seed.clone().unwrap(),
                persister.clone(),
            )
            .await
            .map_err(|e| SdkError::InitFailed {
                err: format!("Failed to connect to Greenlight: {e}"),
            })?;
            let gl_arc = Arc::new(greenlight);
            node_api = Some(gl_arc.clone());
            if backup_transport.is_none() {
                backup_transport = Some(Arc::new(GLBackupTransport { inner: gl_arc }));
            }
        }

        if backup_transport.is_none() {
            return Err(SdkError::InitFailed {
                err: "State synchronizer should be provided".into(),
            });
        }

        let unwrapped_node_api = node_api.unwrap();
        let unwrapped_backup_transport = backup_transport.unwrap();

        // create the backup encryption key and then the backup watcher
        let backup_encryption_key = unwrapped_node_api
            .derive_bip32_key(vec![
                ChildNumber::from_hardened_idx(139).map_err(|e| SdkError::InitFailed {
                    err: format!(
                        "Failed to get necessary child number to derive backup encryption key: {e}"
                    ),
                })?,
                ChildNumber::from(0),
            ])
            .map_err(|e| SdkError::InitFailed {
                err: format!("Failed to derive backup encryption key: {e}"),
            })?;
        let backup_watcher = BackupWatcher::new(
            self.config.clone(),
            unwrapped_backup_transport.clone(),
            persister.clone(),
            backup_encryption_key.to_priv().to_bytes(),
        );

        // breez_server provides both FiatAPI & LspAPI implementations
        let breez_server = Arc::new(BreezServer::new(
            self.config.breezserver.clone(),
            self.config.api_key.clone(),
        ));

        // mempool space is used to monitor the chain
        let chain_service = Arc::new(MempoolSpace::from_base_url(
            self.config.mempoolspace_url.clone(),
        ));

        let current_lsp_id = persister.get_lsp_id()?;
        if current_lsp_id.is_none() && self.config.default_lsp_id.is_some() {
            persister.set_lsp_id(self.config.default_lsp_id.clone().unwrap())?;
        }

        let payment_receiver = Arc::new(PaymentReceiver {
            config: self.config.clone(),
            node_api: unwrapped_node_api.clone(),
            lsp: breez_server.clone(),
            persister: persister.clone(),
        });

        let btc_receive_swapper = Arc::new(BTCReceiveSwap::new(
            self.config.network.into(),
            self.swapper_api
                .clone()
                .unwrap_or_else(|| breez_server.clone()),
            persister.clone(),
            chain_service.clone(),
            payment_receiver.clone(),
        ));

        let btc_send_swapper = Arc::new(BTCSendSwap::new(
            self.config.clone(),
            self.reverse_swapper_api
                .clone()
                .unwrap_or_else(|| Arc::new(BoltzApi {})),
            persister.clone(),
            chain_service.clone(),
            unwrapped_node_api.clone(),
        ));

        // create a shutdown channel (sender and receiver)
        let (shutdown_sender, shutdown_receiver) = watch::channel::<()>(());

        // Create the node services and it them statically
        let breez_services = Arc::new(BreezServices {
            started: Mutex::new(false),
            node_api: unwrapped_node_api.clone(),
            lsp_api: self.lsp_api.clone().unwrap_or_else(|| breez_server.clone()),
            fiat_api: self
                .fiat_api
                .clone()
                .unwrap_or_else(|| breez_server.clone()),
            moonpay_api: self
                .moonpay_api
                .clone()
                .unwrap_or_else(|| breez_server.clone()),
            chain_service,
            persister: persister.clone(),
            btc_receive_swapper,
            btc_send_swapper,
            payment_receiver,
            event_listener,
            backup_watcher: Arc::new(backup_watcher),
            shutdown_sender,
            shutdown_receiver,
        });

        Ok(breez_services)
    }
}

#[derive(Clone)]
pub struct BreezServer {
    server_url: String,
    api_key: Option<String>,
}

impl BreezServer {
    pub fn new(server_url: String, api_key: Option<String>) -> Self {
        Self {
            server_url,
            api_key,
        }
    }

    pub(crate) async fn get_channel_opener_client(
        &self,
    ) -> Result<ChannelOpenerClient<InterceptedService<Channel, ApiKeyInterceptor>>> {
        let s = self.server_url.clone();
        let channel = Channel::from_shared(s)?.connect().await?;

        let api_key_metadata: Option<MetadataValue<Ascii>> = match &self.api_key {
            Some(key) => Some(format!("Bearer {key}").parse()?),
            _ => None,
        };
        let client =
            ChannelOpenerClient::with_interceptor(channel, ApiKeyInterceptor { api_key_metadata });
        Ok(client)
    }

    pub(crate) async fn get_information_client(&self) -> Result<InformationClient<Channel>> {
        InformationClient::connect(Uri::from_str(&self.server_url)?)
            .await
            .map_err(|e| anyhow!(e))
    }

    pub(crate) async fn get_fund_manager_client(&self) -> Result<FundManagerClient<Channel>> {
        FundManagerClient::connect(Uri::from_str(&self.server_url)?)
            .await
            .map_err(|e| anyhow!(e))
    }

    pub(crate) async fn get_signer_client(&self) -> Result<SignerClient<Channel>> {
        Ok(SignerClient::new(
            tonic::transport::Endpoint::new(Uri::from_str(&self.server_url)?)?
                .connect()
                .await?,
        ))
    }
}

pub(crate) struct ApiKeyInterceptor {
    api_key_metadata: Option<MetadataValue<Ascii>>,
}

impl Interceptor for ApiKeyInterceptor {
    fn call(&mut self, mut req: Request<()>) -> Result<Request<()>, Status> {
        if self.api_key_metadata.clone().is_some() {
            req.metadata_mut()
                .insert("authorization", self.api_key_metadata.clone().unwrap());
        }
        Ok(req)
    }
}

/// Attempts to convert the phrase to a mnemonic, then to a seed.
///
/// If the phrase is not a valid mnemonic, an error is returned.
pub fn mnemonic_to_seed(phrase: String) -> Result<Vec<u8>> {
    let mnemonic = Mnemonic::from_phrase(&phrase, Language::English)?;
    let seed = Seed::new(&mnemonic, "");
    Ok(seed.as_bytes().to_vec())
}

#[tonic::async_trait]
pub trait Receiver: Send + Sync {
    async fn receive_payment(
        &self,
        req_data: ReceivePaymentRequest,
    ) -> SdkResult<ReceivePaymentResponse>;
}

pub(crate) struct PaymentReceiver {
    config: Config,
    node_api: Arc<dyn NodeAPI>,
    lsp: Arc<dyn LspAPI>,
    persister: Arc<SqliteStorage>,
}

#[tonic::async_trait]
impl Receiver for PaymentReceiver {
    async fn receive_payment(
        &self,
        req_data: ReceivePaymentRequest,
    ) -> SdkResult<ReceivePaymentResponse> {
        self.node_api.start().await?;
        let lsp_info = get_lsp(self.persister.clone(), self.lsp.clone()).await?;
        let node_state = self
            .persister
            .get_node_state()?
            .ok_or("Failed to retrieve node state")
            .map_err(|err| anyhow!(err))?;

        let amount_sats = req_data.amount_sats;
        let amount_msats = amount_sats * 1000;

        let mut short_channel_id = parse_short_channel_id("1x0x0")?;
        let mut destination_invoice_amount_sats = amount_sats;

        let mut channel_opening_fee_params = None;
        let mut channel_fees_msat = None;

        // check if we need to open channel
        let open_channel_needed = node_state.inbound_liquidity_msats < amount_msats;
        if open_channel_needed {
            info!("We need to open a channel");

            // we need to open channel so we are calculating the fees for the LSP (coming either from the user, or from the LSP)
            let ofp = lsp_info.choose_channel_opening_fees(
                req_data.opening_fee_params,
                DynamicFeeType::Cheapest,
            )?;
            channel_opening_fee_params = Some(ofp.clone());
            channel_fees_msat = Some(ofp.get_channel_fees_msat_for(amount_msats));
            if let Some(channel_fees_msat) = channel_fees_msat {
                info!("zero-conf fee calculation option: lsp fee rate (proportional): {}:  (minimum {}), total fees for channel: {}",
                    ofp.proportional, ofp.min_msat, channel_fees_msat);

                if amount_msats < channel_fees_msat + 1000 {
                    return Err(SdkError::ReceivePaymentFailed {
                        err: format!(
                            "requestPayment: Amount should be more than the minimum fees {channel_fees_msat} msat, but is {amount_msats} msat"
                        ),
                    });
                }
                // remove the fees from the amount to get the small amount on the current node invoice.
                destination_invoice_amount_sats = amount_sats - channel_fees_msat / 1000;
            }
        } else {
            // not opening a channel so we need to get the real channel id into the routing hints
            info!("Finding channel ID for routing hint");
            for peer in self.node_api.list_peers().await? {
                if hex::encode(peer.id) == lsp_info.pubkey && !peer.channels.is_empty() {
                    let active_channel = peer
                        .channels
                        .iter()
                        .find(|&c| c.state == "CHANNELD_NORMAL")
                        .ok_or_else(|| SdkError::ReceivePaymentFailed {
                            err: "No open channel found".into(),
                        })?;
                    let hint = match active_channel.clone().alias {
                        Some(aliases) => aliases.remote,
                        _ => active_channel.clone().short_channel_id,
                    };

                    short_channel_id = parse_short_channel_id(&hint)?;
                    info!("Found channel ID: {short_channel_id} {active_channel:?}");
                    break;
                }
            }
        }

        info!("Creating invoice on NodeAPI");
        let invoice = &self
            .node_api
            .create_invoice(
                destination_invoice_amount_sats,
                req_data.description,
                req_data.preimage,
            )
            .await?;
        info!("Invoice created {}", invoice.bolt11);

        let mut parsed_invoice = parse_invoice(&invoice.bolt11)?;

        // check if the lsp hint already exists
        info!("Existing routing hints {:?}", parsed_invoice.routing_hints);
        info!("lsp info pubkey = {:?}", lsp_info.pubkey.clone());
        let has_lsp_hint = parsed_invoice.routing_hints.iter().any(|h| {
            h.hops
                .iter()
                .any(|h| h.src_node_id == lsp_info.pubkey.clone())
        });

        // We only add routing hint if we need to open a channel
        // or if the invoice doesn't have any routing hints that points to the lsp
        let mut lsp_hint: Option<RouteHint> = None;
        if !has_lsp_hint || open_channel_needed {
            let lsp_hop = RouteHintHop {
                src_node_id: lsp_info.pubkey,
                short_channel_id,
                fees_base_msat: lsp_info.base_fee_msat as u32,
                fees_proportional_millionths: (lsp_info.fee_rate * 1000000.0) as u32,
                cltv_expiry_delta: lsp_info.time_lock_delta as u64,
                htlc_minimum_msat: Some(lsp_info.min_htlc_msat as u64),
                htlc_maximum_msat: None,
            };

            info!("Adding LSP hop as routing hint: {:?}", lsp_hop);
            lsp_hint = Some(RouteHint {
                hops: vec![lsp_hop],
            });
        }

        // create the large amount invoice
        let raw_invoice_with_hint =
            add_lsp_routing_hints(invoice.bolt11.clone(), lsp_hint, amount_sats * 1000)?;

        info!("Routing hint added");
        let signed_invoice_with_hint = self.node_api.sign_invoice(raw_invoice_with_hint)?;
        info!("Signed invoice with hint = {}", signed_invoice_with_hint);

        parsed_invoice = parse_invoice(&signed_invoice_with_hint)?;

        // register the payment at the lsp if needed
        if open_channel_needed {
            info!("Registering payment with LSP");

            if channel_opening_fee_params.is_none() {
                return Err(SdkError::ReceivePaymentFailed {
                    err: "We need to open a channel, but no channel opening fee params found"
                        .into(),
                });
            }

            let api_key = self.config.api_key.clone().unwrap_or_default();
            let api_key_hash = sha256::Hash::hash(api_key.as_bytes()).to_hex();

            self.lsp
                .register_payment(
                    lsp_info.id.clone(),
                    lsp_info.lsp_pubkey.clone(),
                    PaymentInformation {
                        payment_hash: hex::decode(parsed_invoice.payment_hash.clone()).map_err(
                            |e| SdkError::ReceivePaymentFailed {
                                err: format!("Failed to decode hex payment hash: {e}"),
                            },
                        )?,
                        payment_secret: parsed_invoice.payment_secret.clone(),
                        destination: hex::decode(parsed_invoice.payee_pubkey.clone()).map_err(
                            |e| SdkError::ReceivePaymentFailed {
                                err: format!("Failed to decode hex payee pubkey: {e}"),
                            },
                        )?,
                        incoming_amount_msat: amount_msats as i64,
                        outgoing_amount_msat: (destination_invoice_amount_sats * 1000) as i64,
                        tag: json!({ "apiKeyHash": api_key_hash }).to_string(),
                        opening_fee_params: channel_opening_fee_params.clone().map(Into::into),
                    },
                )
                .await?;
            info!("Payment registered");
        }

        // Make sure we save the large amount so we can deduce the fees later.
        self.persister
            .insert_open_channel_payment_info(&parsed_invoice.payment_hash, amount_sats * 1000)?;
        // return the signed, converted invoice with hints
        Ok(ReceivePaymentResponse {
            ln_invoice: parsed_invoice,
            opening_fee_params: channel_opening_fee_params,
            opening_fee_msat: channel_fees_msat,
        })
    }
}

/// Convenience method to look up LSP info based on current LSP ID
async fn get_lsp(persister: Arc<SqliteStorage>, lsp: Arc<dyn LspAPI>) -> Result<LspInformation> {
    let lsp_id = persister
        .get_lsp_id()?
        .ok_or("No LSP ID found")
        .map_err(|err| anyhow!(err))?;

    get_lsp_by_id(persister, lsp, lsp_id.as_str())
        .await?
        .ok_or_else(|| anyhow!("No LSP found for id {}", lsp_id))
}

async fn get_lsp_by_id(
    persister: Arc<SqliteStorage>,
    lsp: Arc<dyn LspAPI>,
    lsp_id: &str,
) -> Result<Option<LspInformation>> {
    let node_pubkey = persister
        .get_node_state()?
        .ok_or("No NodeState found")
        .map_err(|err| anyhow!(err))?
        .id;

    Ok(lsp
        .list_lsps(node_pubkey)
        .await?
        .iter()
        .find(|&lsp| lsp.id.as_str() == lsp_id)
        .cloned())
}

#[cfg(test)]
pub(crate) mod tests {
    use std::collections::HashMap;
    use std::sync::Arc;

    use anyhow::Result;
    use regex::Regex;
    use reqwest::Url;

    use crate::breez_services::{BreezServices, BreezServicesBuilder};
    use crate::error::{SdkError, SdkResult};
    use crate::fiat::Rate;
    use crate::lnurl::pay::model::MessageSuccessActionData;
    use crate::lnurl::pay::model::SuccessActionProcessed;
    use crate::models::{LnPaymentDetails, NodeState, Payment, PaymentDetails, PaymentTypeFilter};
    use crate::{
        input_parser, parse_short_channel_id, test_utils::*, BuyBitcoinProvider, BuyBitcoinRequest,
        InputType, ReceivePaymentRequest,
    };
    use crate::{NodeAPI, PaymentType};

    use super::{PaymentReceiver, Receiver};

    #[tokio::test]
    async fn test_node_state() -> SdkResult<()> {
        // let storage_path = format!("{}/storage.sql", get_test_working_dir());
        // std::fs::remove_file(storage_path).ok();

        let dummy_node_state = get_dummy_node_state();

        let lnurl_metadata = "{'key': 'sample-metadata-val'}";
        let test_ln_address = "test@ln-address.com";
        let sa = SuccessActionProcessed::Message {
            data: MessageSuccessActionData {
                message: "test message".into(),
            },
        };

        let payment_hash_with_lnurl_success_action = "3333";
        let dummy_transactions = vec![
            Payment {
                id: "1111".to_string(),
                payment_type: PaymentType::Received,
                payment_time: 100000,
                amount_msat: 10,
                fee_msat: 0,
                pending: false,
                description: Some("test receive".to_string()),
                details: PaymentDetails::Ln {
                    data: LnPaymentDetails {
                        payment_hash: "1111".to_string(),
                        label: "".to_string(),
                        destination_pubkey: "1111".to_string(),
                        payment_preimage: "2222".to_string(),
                        keysend: false,
                        bolt11: "1111".to_string(),
                        lnurl_success_action: None,
                        lnurl_metadata: None,
                        ln_address: None,
                    },
                },
            },
            Payment {
                id: payment_hash_with_lnurl_success_action.to_string(),
                payment_type: PaymentType::Sent,
                payment_time: 200000,
                amount_msat: 8,
                fee_msat: 2,
                pending: false,
                description: Some("test payment".to_string()),
                details: PaymentDetails::Ln {
                    data: LnPaymentDetails {
                        payment_hash: payment_hash_with_lnurl_success_action.to_string(),
                        label: "".to_string(),
                        destination_pubkey: "123".to_string(),
                        payment_preimage: "4444".to_string(),
                        keysend: false,
                        bolt11: "123".to_string(),
                        lnurl_success_action: Some(sa.clone()),
                        lnurl_metadata: Some(lnurl_metadata.to_string()),
                        ln_address: Some(test_ln_address.to_string()),
                    },
                },
            },
        ];
        let node_api = Arc::new(MockNodeAPI::new(dummy_node_state.clone()));

        let test_config = create_test_config();
        let persister = Arc::new(create_test_persister(test_config.clone()));
        persister.init()?;
        persister.insert_or_update_payments(&dummy_transactions)?;
        persister.insert_lnurl_payment_external_info(
            payment_hash_with_lnurl_success_action,
            Some(&sa),
            Some(lnurl_metadata.to_string()),
            Some(test_ln_address.to_string()),
        )?;

        let mut builder = BreezServicesBuilder::new(test_config.clone());
        let breez_services = builder
            .lsp_api(Arc::new(MockBreezServer {}))
            .fiat_api(Arc::new(MockBreezServer {}))
            .node_api(node_api)
            .persister(persister)
            .backup_transport(Arc::new(MockBackupTransport::new()))
            .build(None)
            .await?;

        breez_services.sync().await?;
        let fetched_state = breez_services.node_info()?;
        assert_eq!(fetched_state, dummy_node_state);

        let all = breez_services
            .list_payments(PaymentTypeFilter::All, None, None)
            .await?;
        let mut cloned = all.clone();

        // test the right order
        cloned.reverse();
        assert_eq!(dummy_transactions, cloned);

        let received = breez_services
            .list_payments(PaymentTypeFilter::Received, None, None)
            .await?;
        assert_eq!(received, vec![cloned[0].clone()]);

        let sent = breez_services
            .list_payments(PaymentTypeFilter::Sent, None, None)
            .await?;
        assert_eq!(sent, vec![cloned[1].clone()]);
        assert!(matches!(
                &sent[0].details, PaymentDetails::Ln {data: LnPaymentDetails {lnurl_success_action, ..}} if lnurl_success_action == &Some(sa)));
        assert!(matches!(
                &sent[0].details, PaymentDetails::Ln {data: LnPaymentDetails {ln_address, ..}} if ln_address == &Some(test_ln_address.to_string())));

        Ok(())
    }

    #[tokio::test]
    async fn test_receive_with_open_channel() -> SdkResult<()> {
        let config = create_test_config();
        let persister = Arc::new(create_test_persister(config.clone()));
        persister.init().unwrap();

        let dummy_node_state = get_dummy_node_state();

        let node_api = Arc::new(MockNodeAPI::new(dummy_node_state.clone()));

        let breez_server = Arc::new(MockBreezServer {});
        persister.set_lsp_id(breez_server.lsp_id()).unwrap();
        persister.set_node_state(&dummy_node_state).unwrap();

        let receiver: Arc<dyn Receiver> = Arc::new(PaymentReceiver {
            config,
            node_api,
            persister,
            lsp: breez_server.clone(),
        });
        let ln_invoice = receiver
            .receive_payment(ReceivePaymentRequest {
                amount_sats: 3000,
                description: "should populate lsp hints".to_string(),
                preimage: None,
                opening_fee_params: None,
            })
            .await?
            .ln_invoice;
        assert_eq!(ln_invoice.routing_hints[0].hops.len(), 1);
        let lsp_hop = &ln_invoice.routing_hints[0].hops[0];
        assert_eq!(lsp_hop.src_node_id, breez_server.clone().lsp_pub_key());
        assert_eq!(
            lsp_hop.short_channel_id,
            parse_short_channel_id("1x0x0").unwrap()
        );
        Ok(())
    }

    #[tokio::test]
    async fn test_list_lsps() -> SdkResult<()> {
        let storage_path = format!("{}/storage.sql", get_test_working_dir());
        std::fs::remove_file(storage_path).ok();

        let breez_services = breez_services().await.map_err(|e| SdkError::InitFailed {
            err: format!("Failed to get the BreezServices: {e}"),
        })?;
        breez_services.sync().await?;

        let node_pubkey = breez_services.node_info()?.id;
        let lsps = breez_services.lsp_api.list_lsps(node_pubkey).await?;
        assert_eq!(lsps.len(), 1);

        Ok(())
    }

    #[tokio::test]
    async fn test_fetch_rates() -> Result<(), Box<dyn std::error::Error>> {
        let breez_services = breez_services().await?;
        breez_services.sync().await?;

        let rates = breez_services.fiat_api.fetch_fiat_rates().await?;
        assert_eq!(rates.len(), 1);
        assert_eq!(
            rates[0],
            Rate {
                coin: "USD".to_string(),
                value: 20_000.00,
            }
        );

        Ok(())
    }

    #[tokio::test]
    async fn test_buy_bitcoin_with_moonpay() -> Result<(), Box<dyn std::error::Error>> {
        let breez_services = breez_services().await?;
        breez_services.sync().await?;
        let moonpay_url = breez_services
            .buy_bitcoin(BuyBitcoinRequest {
                provider: BuyBitcoinProvider::Moonpay,
                opening_fee_params: None,
            })
            .await?
            .url;
        let parsed = Url::parse(&moonpay_url)?;
        let query_pairs = parsed.query_pairs().into_owned().collect::<HashMap<_, _>>();

        assert_eq!(parsed.host_str(), Some("mock.moonpay"));
        assert_eq!(parsed.path(), "/");

        let wallet_address = input_parser::parse(query_pairs.get("wa").unwrap()).await?;
        assert!(matches!(wallet_address, InputType::BitcoinAddress { .. }));

        let max_amount = query_pairs.get("ma").unwrap();
        assert!(Regex::new(r"^\d+\.\d{8}$").unwrap().is_match(max_amount));

        Ok(())
    }

    /// Build node service for tests
    pub(crate) async fn breez_services() -> Result<Arc<BreezServices>> {
        breez_services_with(None, vec![]).await
    }

    /// Build node service for tests with a list of known payments
    pub(crate) async fn breez_services_with(
        node_api: Option<Arc<dyn NodeAPI>>,
        known_payments: Vec<Payment>,
    ) -> Result<Arc<BreezServices>> {
        let node_api =
            node_api.unwrap_or_else(|| Arc::new(MockNodeAPI::new(get_dummy_node_state())));

        let test_config = create_test_config();
        let persister = Arc::new(create_test_persister(test_config.clone()));
        persister.init()?;
        persister.insert_or_update_payments(&known_payments)?;
        persister.set_lsp_id(MockBreezServer {}.lsp_id())?;

        let mut builder = BreezServicesBuilder::new(test_config.clone());
        let breez_services = builder
            .lsp_api(Arc::new(MockBreezServer {}))
            .fiat_api(Arc::new(MockBreezServer {}))
            .moonpay_api(Arc::new(MockBreezServer {}))
            .persister(persister)
            .node_api(node_api)
            .backup_transport(Arc::new(MockBackupTransport::new()))
            .build(None)
            .await?;

        Ok(breez_services)
    }

    /// Build dummy NodeState for tests
    pub(crate) fn get_dummy_node_state() -> NodeState {
        NodeState {
            id: "tx1".to_string(),
            block_height: 1,
            channels_balance_msat: 100,
            onchain_balance_msat: 1000,
            utxos: vec![],
            max_payable_msat: 95,
            max_receivable_msat: 1000,
            max_single_payment_amount_msat: 1000,
            max_chan_reserve_msats: 0,
            connected_peers: vec!["1111".to_string()],
            inbound_liquidity_msats: 2000,
        }
    }
}<|MERGE_RESOLUTION|>--- conflicted
+++ resolved
@@ -1,5 +1,3 @@
-<<<<<<< HEAD
-use std::cmp::max;
 use std::fs::OpenOptions;
 use std::io::Write;
 use std::str::FromStr;
@@ -8,10 +6,12 @@
 
 use anyhow::{anyhow, Result};
 use bip39::*;
+use bitcoin::hashes::hex::ToHex;
 use bitcoin::hashes::{sha256, Hash};
 use bitcoin::util::bip32::ChildNumber;
 use chrono::Local;
 use log::{LevelFilter, Metadata, Record};
+use serde_json::json;
 use tokio::sync::{mpsc, watch, Mutex};
 use tokio::time::{sleep, Duration};
 use tonic::codegen::InterceptedService;
@@ -20,8 +20,6 @@
 use tonic::transport::{Channel, Uri};
 use tonic::{Request, Status};
 
-=======
->>>>>>> 7d35a29e
 use crate::backup::{BackupRequest, BackupTransport, BackupWatcher};
 use crate::boltzswap::BoltzApi;
 use crate::chain::{ChainService, MempoolSpace, RecommendedFees};
@@ -54,23 +52,6 @@
 use crate::swap::BTCReceiveSwap;
 use crate::BuyBitcoinProvider::Moonpay;
 use crate::*;
-use crate::{LnUrlAuthRequestData, LnUrlWithdrawRequestData, PaymentResponse};
-use anyhow::{anyhow, Result};
-use bip39::*;
-use bitcoin::hashes::hex::ToHex;
-use bitcoin::hashes::{sha256, Hash};
-use bitcoin::util::bip32::ChildNumber;
-use serde_json::json;
-use std::str::FromStr;
-use std::sync::Arc;
-use std::time::{Instant, SystemTime, UNIX_EPOCH};
-use tokio::sync::{mpsc, watch, Mutex};
-use tokio::time::{sleep, Duration};
-use tonic::codegen::InterceptedService;
-use tonic::metadata::{Ascii, MetadataValue};
-use tonic::service::Interceptor;
-use tonic::transport::{Channel, Uri};
-use tonic::{Request, Status};
 
 /// Trait that can be used to react to various [BreezEvent]s emitted by the SDK.
 pub trait EventListener: Send + Sync {
@@ -119,10 +100,10 @@
     pub bolt11: String,
 }
 
-<<<<<<< HEAD
 pub trait LogStream: Send + Sync {
     fn log(&self, l: LogEntry);
-=======
+}
+
 /// Request to sign a message with the node's private key.
 #[derive(Clone, Debug, PartialEq)]
 pub struct SignMessageRequest {
@@ -155,7 +136,6 @@
     /// Boolean value indicating whether the signature covers the message and
     /// was signed by the given pubkey.
     pub is_valid: bool,
->>>>>>> 7d35a29e
 }
 
 /// BreezServices is a facade and the single entry point for the SDK.
