<<<<<<< HEAD
use crate::invoice::parse_invoice;
use crate::models::{
    Config, GreenlightCredentials, LnPaymentDetails, Network, NodeAPI, NodeState, PaymentDetails,
    PaymentType, SyncResponse, UnspentTransactionOutput,
};
use crate::persist::db::SqliteStorage;
use crate::{Channel, ChannelState, NodeConfig};
=======
use std::cmp::{max, min};
use std::str::FromStr;
use std::time::{SystemTime, UNIX_EPOCH};
>>>>>>> 1c6f7fc6

use anyhow::{anyhow, Result};
use bitcoin::bech32::{u5, ToBase32};
use bitcoin::secp256k1::ecdsa::{RecoverableSignature, RecoveryId};
<<<<<<< HEAD
use ecies::utils::{aes_decrypt, aes_encrypt};
use gl_client::node::ClnClient;
=======
use bitcoin::secp256k1::Secp256k1;
use bitcoin::util::bip32::{ChildNumber, ExtendedPrivKey};
>>>>>>> 1c6f7fc6
use gl_client::pb::amount::Unit;
use gl_client::pb::cln::{
    self, CloseRequest, ListclosedchannelsClosedchannels, ListclosedchannelsRequest,
    ListpeerchannelsRequest,
};
use gl_client::pb::Peer;
use gl_client::pb::{
    Amount, Invoice, InvoiceRequest, InvoiceStatus, OffChainPayment, PayStatus, WithdrawResponse,
};
use gl_client::scheduler::Scheduler;
use gl_client::signer::Signer;
use gl_client::tls::TlsConfig;
use gl_client::{node, pb, utils};
use lightning_invoice::{RawInvoice, SignedRawInvoice};
use serde::{Deserialize, Serialize};
<<<<<<< HEAD
use std::cmp::{max, min};
use std::str::FromStr;
use std::sync::Arc;
use std::time::{SystemTime, UNIX_EPOCH};
=======
>>>>>>> 1c6f7fc6
use strum_macros::{Display, EnumString};
use tokio::sync::mpsc;
use tonic::Streaming;

use crate::invoice::parse_invoice;
use crate::models::{
    Config, GreenlightCredentials, LnPaymentDetails, Network, NodeAPI, NodeState, PaymentDetails,
    PaymentType, SyncResponse, UnspentTransactionOutput,
};
use crate::{Channel, ChannelState};

const MAX_PAYMENT_AMOUNT_MSAT: u64 = 4294967000;
const MAX_INBOUND_LIQUIDITY_MSAT: u64 = 4000000000;

pub(crate) struct Greenlight {
    sdk_config: Config,
    signer: Signer,
    gl_client: node::Client,
    node_client: ClnClient,
}

impl Greenlight {
    /// Connects to a live node using the provided seed and config.
    /// If the node is not registered, it will try to recover it using the seed.
    /// If the node is not created, it will register it using the provided partner credentials
    /// or invite code
    /// If the node is already registered and an existing credentials were found, it will try to
    /// connect to the node using these credentials.    
    pub async fn connect(
        config: Config,
        seed: Vec<u8>,
        persister: Arc<SqliteStorage>,
    ) -> Result<Self> {
        // Derive the encryption key from the seed
        let signer = Signer::new(seed.clone(), config.network.into(), TlsConfig::new()?)?;
        let encryption_key = Self::derive_bip32_key(
            config.network,
            &signer,
            vec![ChildNumber::from_hardened_idx(140)?, ChildNumber::from(0)],
        )?
        .to_priv()
        .to_bytes();
        let encryption_key_slice = encryption_key.as_slice();

        let register_credentials = match config.node_config.clone() {
            NodeConfig::Greenlight { config } => config,
        };

        // query for the existing credentials
        let credentials = persister.get_gl_credentials()?;
        let parsed_credentials: Result<GreenlightCredentials> = match credentials {
            // In case we found existing credentials, try to decrypt them and connect to the node
            Some(creds) => {
                let decrypted_credentials = aes_decrypt(encryption_key_slice, creds.as_slice());
                match decrypted_credentials {
                    Some(creds) => {
                        let built_credentials: GreenlightCredentials =
                            serde_json::from_slice(creds.as_slice())?;
                        info!("Initializing greenlight from existing credentials");
                        Ok(built_credentials)
                    }
                    None => {
                        return Err(anyhow!(
                            "Failed to decrypt credentials, seed doesn't match existing node"
                        ));
                    }
                }
            }
            // In case no credentials were found, try to recover the node
            None => {
                info!("No credentials found, trying to recover existing node");
                let recovered = Self::recover(config.network, seed.clone()).await;
                match recovered {
                    Ok(creds) => Ok(creds),
                    Err(_) => {
                        // If we got here it means we failed to recover so we need to register a new node
                        info!("Failed to recover node, registering new one");
                        let credentials = Self::register(
                            config.clone().network,
                            seed.clone(),
                            register_credentials.partner_credentials,
                            register_credentials.invite_code,
                        )
                        .await?;
                        Ok(credentials)
                    }
                }
            }
        };

        // Persist the connection credentials for future use and return the node instance
        let res = match parsed_credentials {
            Ok(creds) => {
                let json_creds = serde_json::to_string(&creds)?.as_bytes().to_vec();
                let encryptd_creds = aes_encrypt(encryption_key_slice, json_creds.as_slice());
                match encryptd_creds {
                    Some(c) => {
                        persister.set_gl_credentials(c)?;
                        Greenlight::new(config, seed, creds).await
                    }
                    None => {
                        return Err(anyhow!("Failed to encrypt credentials"));
                    }
                }
            }
            Err(_) => Err(anyhow!("Failed to get gl credentials")),
        };
        res
    }

    async fn new(
        sdk_config: Config,
        seed: Vec<u8>,
        connection_credentials: GreenlightCredentials,
    ) -> Result<Greenlight> {
        let greenlight_network = sdk_config.network.into();
        let tls_config = TlsConfig::new()?.identity(
            connection_credentials.device_cert,
            connection_credentials.device_key,
        );
        let signer = Signer::new(seed, greenlight_network, tls_config.clone())?;
        let scheduler = Scheduler::new(signer.node_id(), sdk_config.network.into()).await?;
        let node_client: ClnClient = scheduler.schedule(tls_config.clone()).await?;
        let gl_client: node::Client = scheduler.schedule(tls_config.clone()).await?;

        Ok(Greenlight {
            sdk_config,
            signer,
            gl_client,
            node_client,
        })
    }

    fn derive_bip32_key(
        network: Network,
        signer: &Signer,
        path: Vec<ChildNumber>,
    ) -> Result<ExtendedPrivKey> {
        ExtendedPrivKey::new_master(network.into(), &signer.bip32_ext_key())?
            .derive_priv(&Secp256k1::new(), &path)
            .map_err(|e| anyhow!(e))
    }

    async fn register(
        network: Network,
        seed: Vec<u8>,
        register_credentials: Option<GreenlightCredentials>,
        invite_code: Option<String>,
    ) -> Result<GreenlightCredentials> {
        if invite_code.is_some() && register_credentials.is_some() {
            return Err(anyhow!("Cannot specify both invite code and credentials"));
        }
        let greenlight_network = network.into();
        let tls_config = match register_credentials {
            Some(creds) => {
                debug!("registering with credentials");
                TlsConfig::new()?.identity(creds.device_cert, creds.device_key)
            }
            None => TlsConfig::new()?,
        };

        let signer = Signer::new(seed, greenlight_network, tls_config.clone())?;
        let scheduler = Scheduler::with(
            signer.node_id(),
            greenlight_network,
            utils::scheduler_uri(),
            &tls_config,
        )
        .await?;
        let recover_res: pb::scheduler::RegistrationResponse =
            scheduler.register(&signer, invite_code).await?;

        Ok(GreenlightCredentials {
            device_key: recover_res.device_key.into(),
            device_cert: recover_res.device_cert.into(),
        })
    }

    async fn recover(network: Network, seed: Vec<u8>) -> Result<GreenlightCredentials> {
        let greenlight_network = network.into();
        let tls_config = TlsConfig::new()?;
        let signer = Signer::new(seed, greenlight_network, tls_config.clone())?;
        let scheduler = Scheduler::new(signer.node_id(), greenlight_network).await?;
        let recover_res: pb::scheduler::RecoveryResponse = scheduler.recover(&signer).await?;

        Ok(GreenlightCredentials {
            device_key: recover_res.device_key.as_bytes().to_vec(),
            device_cert: recover_res.device_cert.as_bytes().to_vec(),
        })
    }

    fn get_client(&self) -> node::Client {
        self.gl_client.clone()
    }

    pub(crate) fn get_node_client(&self) -> node::ClnClient {
        self.node_client.clone()
    }
}

#[tonic::async_trait]
impl NodeAPI for Greenlight {
<<<<<<< HEAD
    async fn start(&self) -> Result<()> {
        self.node_client
            .clone()
            .getinfo(pb::cln::GetinfoRequest {})
            .await?;
        Ok(())
    }

    async fn start_signer(&self, shutdown: mpsc::Receiver<()>) {
        _ = self.signer.run_forever(shutdown).await;
        error!("signer exited");
    }

    async fn stream_incoming_payments(&self) -> Result<Streaming<gl_client::pb::IncomingPayment>> {
        let mut client = self.get_client();
        let stream = client
            .stream_incoming(gl_client::pb::StreamIncomingFilter {})
            .await?
            .into_inner();
        Ok(stream)
    }

    async fn stream_log_messages(&self) -> Result<Streaming<gl_client::pb::LogEntry>> {
        let mut client = self.get_client();
        let stream = client
            .stream_log(gl_client::pb::StreamLogRequest {})
            .await?
            .into_inner();
        Ok(stream)
    }

    fn sign_invoice(&self, invoice: RawInvoice) -> Result<String> {
        let hrp_bytes = invoice.hrp.to_string().as_bytes().to_vec();
        let data_bytes = invoice.data.to_base32();

        // create the message for the signer
        let msg_type: u16 = 8;
        let data_len: u16 = data_bytes.len().try_into()?;
        let mut data_len_bytes = data_len.to_be_bytes().to_vec();
        let mut data_buf = data_bytes.iter().copied().map(u5::to_u8).collect();
=======
    async fn create_invoice(
        &self,
        amount_sats: u64,
        description: String,
        preimage: Option<Vec<u8>>,
    ) -> Result<Invoice> {
        let mut client = self.get_client().await?;
>>>>>>> 1c6f7fc6

        let request = InvoiceRequest {
            amount: Some(Amount {
                unit: Some(Unit::Satoshi(amount_sats)),
            }),
            label: format!(
                "breez-{}",
                SystemTime::now().duration_since(UNIX_EPOCH)?.as_millis()
            ),
            description,
            preimage: preimage.unwrap_or_default(),
        };

<<<<<<< HEAD
    async fn connect_peer(&self, node_id: String, addr: String) -> Result<()> {
        let mut client = self.get_client();
        let connect_req = pb::ConnectRequest { node_id, addr };
        client.connect_peer(connect_req).await?;
        Ok(())
=======
        Ok(client.create_invoice(request).await?.into_inner())
>>>>>>> 1c6f7fc6
    }

    // implemenet pull changes from greenlight
    async fn pull_changed(&self, since_timestamp: i64) -> Result<SyncResponse> {
        info!("pull changed since {}", since_timestamp);
        let mut client = self.get_client();
        let mut node_client = self.get_node_client();

        // list all peers
        let peers = client
            .list_peers(pb::ListPeersRequest::default())
            .await?
            .into_inner();

        // get node info
        let node_info = client
            .get_info(pb::GetInfoRequest::default())
            .await?
            .into_inner();

        // list both off chain funds and on chain fudns
        let funds = client
            .list_funds(pb::ListFundsRequest::default())
            .await?
            .into_inner();
        let offchain_funds = funds.channels;
        let onchain_funds = funds.outputs;

        // filter only connected peers
        let connected_peers: Vec<String> = peers
            .peers
            .clone()
            .iter()
            .filter(|p| p.connected)
            .map(|p| hex::encode(p.id.clone()))
            .collect();

        // make a vector of all channels by searching in peers
        let all_channels: &mut Vec<pb::Channel> = &mut Vec::new();
        peers.peers.clone().iter().for_each(|p| {
            let peer_channels = &mut p.channels.clone();
            all_channels.append(peer_channels);
        });

        // filter only opened channels
        let opened_channels: &mut Vec<&pb::Channel> = &mut all_channels
            .iter()
            .filter(|c| c.state == *"CHANNELD_NORMAL")
            .collect();

        // Fetch closed channels from greenlight
        let closed_channels = match node_client
            .list_closed_channels(ListclosedchannelsRequest { id: None })
            .await
        {
            Ok(c) => c.into_inner().closedchannels,
            Err(e) => {
                error!("list closed channels error {:?}", e);
                vec![]
            }
        };

        let forgotten_closed_channels: Result<Vec<Channel>> = closed_channels
            .into_iter()
            .filter(|c| {
                let hex_txid = hex::encode(c.funding_txid.clone());
                all_channels.iter().all(|c| c.funding_txid != hex_txid)
            })
            .map(TryInto::try_into)
            .collect();

        info!("forgotten_closed_channels {:?}", forgotten_closed_channels);

        let mut all_channel_models: Vec<Channel> =
            all_channels.clone().into_iter().map(|c| c.into()).collect();
        all_channel_models.extend(forgotten_closed_channels?);

        // calculate channels balance only from opened channels
        let channels_balance = offchain_funds.iter().fold(0, |a, b| {
            let hex_txid = hex::encode(b.funding_txid.clone());
            if opened_channels.iter().any(|c| c.funding_txid == hex_txid) {
                return a + b.our_amount_msat;
            }
            a
        });

        // calculate onchain balance
        let onchain_balance = onchain_funds.iter().fold(0, |a, b| {
            if b.reserved {
                return a;
            }
            a + amount_to_msat(&b.amount.clone().unwrap_or_default())
        });

        // Collect utxos from onchain funds
        let utxos = onchain_funds
            .iter()
            .filter_map(|list_funds_output| {
                list_funds_output
                    .output
                    .as_ref()
                    .map(|output| UnspentTransactionOutput {
                        txid: output.txid.clone(),
                        outnum: output.outnum,
                        amount_millisatoshi: list_funds_output
                            .amount
                            .as_ref()
                            .map(amount_to_msat)
                            .unwrap_or_default(),
                        address: list_funds_output.address.clone(),
                        reserved: list_funds_output.reserved,
                        reserved_to_block: list_funds_output.reserved_to_block,
                    })
            })
            .collect();

        // calculate payment limits and inbound liquidity
        let mut max_payable: u64 = 0;
        let mut max_receivable_single_channel: u64 = 0;
        opened_channels.iter().try_for_each(|c| -> Result<()> {
            max_payable += amount_to_msat(&parse_amount(c.spendable.clone())?);
            let receivable_amount = amount_to_msat(&parse_amount(c.receivable.clone())?);
            if receivable_amount > max_receivable_single_channel {
                max_receivable_single_channel = receivable_amount;
            }
            Ok(())
        })?;

        let max_allowed_to_receive_msats = max(MAX_INBOUND_LIQUIDITY_MSAT - channels_balance, 0);
        let node_pubkey = hex::encode(node_info.node_id);

        // construct the node state
        let node_state = NodeState {
            id: node_pubkey.clone(),
            block_height: node_info.blockheight,
            channels_balance_msat: channels_balance,
            onchain_balance_msat: onchain_balance,
            utxos,
            max_payable_msat: max_payable,
            max_receivable_msat: max_allowed_to_receive_msats,
            max_single_payment_amount_msat: MAX_PAYMENT_AMOUNT_MSAT,
            max_chan_reserve_msats: channels_balance - min(max_payable, channels_balance),
            connected_peers,
            inbound_liquidity_msats: max_receivable_single_channel,
        };

        Ok(SyncResponse {
            node_state,
            payments: pull_transactions(since_timestamp, client.clone()).await?,
            channels: all_channel_models,
        })
    }

<<<<<<< HEAD
    async fn list_peers(&self) -> Result<Vec<Peer>> {
        let mut client = self.get_client();
        Ok(client
            .list_peers(pb::ListPeersRequest::default())
            .await?
            .into_inner()
            .peers)
    }

    async fn create_invoice(
        &self,
        amount_sats: u64,
        description: String,
        preimage: Option<Vec<u8>>,
    ) -> Result<Invoice> {
        let mut client = self.get_client();

        let request = InvoiceRequest {
            amount: Some(Amount {
                unit: Some(Unit::Satoshi(amount_sats)),
            }),
            label: format!(
                "breez-{}",
                SystemTime::now().duration_since(UNIX_EPOCH)?.as_millis()
            ),
            description,
            preimage: preimage.unwrap_or_default(),
        };

        Ok(client.create_invoice(request).await?.into_inner())
    }

=======
>>>>>>> 1c6f7fc6
    async fn send_payment(
        &self,
        bolt11: String,
        amount_sats: Option<u64>,
    ) -> Result<crate::models::PaymentResponse> {
        let mut description = None;
        if !bolt11.is_empty() {
            description = parse_invoice(&bolt11)?.description;
        }

        let mut client: node::ClnClient = self.get_node_client();
        let request = pb::cln::PayRequest {
            bolt11,
            amount_msat: amount_sats.map(|amt| gl_client::pb::cln::Amount { msat: amt * 1000 }),
            maxfeepercent: Some(self.sdk_config.maxfee_percent),
            retry_for: Some(self.sdk_config.payment_timeout_sec),
            label: None,
            maxdelay: None,
            riskfactor: None,
            localinvreqid: None,
            exclude: vec![],
            maxfee: None,
            description,
            exemptfee: None,
        };
        client.pay(request).await?.into_inner().try_into()
    }

    async fn send_spontaneous_payment(
        &self,
        node_id: String,
        amount_sats: u64,
    ) -> Result<crate::models::PaymentResponse> {
        let mut client: node::ClnClient = self.get_node_client();
        let request = pb::cln::KeysendRequest {
            destination: hex::decode(node_id)?,
            amount_msat: Some(gl_client::pb::cln::Amount {
                msat: amount_sats * 1000,
            }),
            label: Some(format!(
                "breez-{}",
                SystemTime::now().duration_since(UNIX_EPOCH)?.as_millis()
            )),
            extratlvs: None,
            routehints: None,
            maxfeepercent: Some(self.sdk_config.maxfee_percent),
            exemptfee: None,
            retry_for: Some(self.sdk_config.payment_timeout_sec),
            maxdelay: None,
        };
        client.key_send(request).await?.into_inner().try_into()
    }

    async fn start(&self) -> Result<()> {
        self.get_client().await?;
        Ok(())
    }

    async fn sweep(
        &self,
        to_address: String,
        fee_rate_sats_per_vbyte: u64,
    ) -> Result<WithdrawResponse> {
        let mut client = self.get_client().await?;

        let request = pb::WithdrawRequest {
            feerate: Some(pb::Feerate {
                value: Some(pb::feerate::Value::Perkw(fee_rate_sats_per_vbyte * 250)),
            }),
            amount: Some(Amount {
                unit: Some(Unit::All(true)),
            }),
            destination: to_address,
            minconf: None,
            utxos: vec![],
        };

        Ok(client.withdraw(request).await?.into_inner())
    }

    async fn start_signer(&self, shutdown: mpsc::Receiver<()>) {
        _ = self.signer.run_forever(shutdown).await;
        error!("signer exited");
    }

    async fn list_peers(&self) -> Result<Vec<Peer>> {
        let mut client = self.get_client().await?;
        Ok(client
            .list_peers(pb::ListPeersRequest::default())
            .await?
            .into_inner()
            .peers)
    }

    async fn connect_peer(&self, node_id: String, addr: String) -> Result<()> {
        let mut client = self.get_client().await?;
        let connect_req = pb::ConnectRequest { node_id, addr };
        client.connect_peer(connect_req).await?;
        Ok(())
    }

    fn sign_invoice(&self, invoice: RawInvoice) -> Result<String> {
        let hrp_bytes = invoice.hrp.to_string().as_bytes().to_vec();
        let data_bytes = invoice.data.to_base32();

        // create the message for the signer
        let msg_type: u16 = 8;
        let data_len: u16 = data_bytes.len().try_into()?;
        let mut data_len_bytes = data_len.to_be_bytes().to_vec();
        let mut data_buf = data_bytes.iter().copied().map(u5::to_u8).collect();

        let hrp_len: u16 = hrp_bytes.len().try_into()?;
        let mut hrp_len_bytes = hrp_len.to_be_bytes().to_vec();
        let mut hrp_buf = hrp_bytes.to_vec();

        let mut buf = msg_type.to_be_bytes().to_vec();
        buf.append(&mut data_len_bytes);
        buf.append(&mut data_buf);
        buf.append(&mut hrp_len_bytes);
        buf.append(&mut hrp_buf);
        // Sign the invoice using the signer
        let raw_result = self.signer.sign_invoice(buf)?;
        info!(
            "recover id: {:?} raw = {:?}",
            raw_result, raw_result[64] as i32
        );
        // contruct the RecoveryId
        let rid = RecoveryId::from_i32(raw_result[64] as i32).expect("recovery ID");
        let sig = &raw_result[0..64];
        let recoverable_sig =
            RecoverableSignature::from_compact(sig, rid).map_err(|e| anyhow!(e))?;

        let signed_invoice: Result<SignedRawInvoice> = invoice.sign(|_| Ok(recoverable_sig));
        Ok(signed_invoice?.to_string())
    }

    async fn close_peer_channels(&self, node_id: String) -> Result<Vec<String>> {
        let mut client = self.get_node_client();
        let closed_channels = client
            .list_peer_channels(ListpeerchannelsRequest {
                id: Some(hex::decode(node_id)?),
            })
            .await?
            .into_inner();
        let mut tx_ids = vec![];
        for channel in closed_channels.channels {
            let mut should_close = false;
            if let Some(state) = channel.state {
                match cln::ChannelState::from_i32(state) {
                    Some(cln::ChannelState::Openingd) => should_close = true,
                    Some(cln::ChannelState::ChanneldAwaitingLockin) => should_close = true,
                    Some(cln::ChannelState::ChanneldNormal) => should_close = true,
                    Some(cln::ChannelState::ChanneldShuttingDown) => should_close = true,
                    Some(cln::ChannelState::FundingSpendSeen) => should_close = true,
                    Some(cln::ChannelState::DualopendOpenInit) => should_close = true,
                    Some(cln::ChannelState::DualopendAwaitingLockin) => should_close = true,
                    Some(_) => should_close = false,
                    None => should_close = false,
                }
            }

            if should_close {
                let chan_id = channel.channel_id.ok_or(anyhow!("empty channel id"))?;
                let response = client
                    .close(CloseRequest {
                        id: hex::encode(chan_id),
                        unilateraltimeout: None,
                        destination: None,
                        fee_negotiation_step: None,
                        wrong_funding: None,
                        force_lease_closed: None,
                        feerange: vec![],
                    })
                    .await;
                match response {
                    Ok(res) => {
                        tx_ids.push(hex::encode(
                            res.into_inner()
                                .txid
                                .ok_or(anyhow!("empty txid in close response"))?,
                        ));
                    }
                    Err(e) => {
                        error!("error closing channel: {}", e);
                    }
                };
            }
        }
        Ok(tx_ids)
    }

<<<<<<< HEAD
    async fn sweep(
        &self,
        to_address: String,
        fee_rate_sats_per_vbyte: u64,
    ) -> Result<WithdrawResponse> {
        let mut client = self.get_client();
=======
    async fn stream_incoming_payments(&self) -> Result<Streaming<gl_client::pb::IncomingPayment>> {
        let mut client = self.get_client().await?;
        let stream = client
            .stream_incoming(gl_client::pb::StreamIncomingFilter {})
            .await?
            .into_inner();
        Ok(stream)
    }
>>>>>>> 1c6f7fc6

    async fn stream_log_messages(&self) -> Result<Streaming<gl_client::pb::LogEntry>> {
        let mut client = self.get_client().await?;
        let stream = client
            .stream_log(gl_client::pb::StreamLogRequest {})
            .await?
            .into_inner();
        Ok(stream)
    }

    async fn execute_command(&self, command: String) -> Result<String> {
        let node_cmd = NodeCommand::from_str(&command)
            .map_err(|_| anyhow!(format!("command not found: {command}")))?;
        match node_cmd {
            NodeCommand::ListPeers => {
                let resp = self
                    .get_client()
                    .list_peers(pb::ListPeersRequest::default())
                    .await?
                    .into_inner();
                Ok(format!("{resp:?}"))
            }
            NodeCommand::ListFunds => {
                let resp = self
                    .get_client()
                    .list_funds(pb::ListFundsRequest::default())
                    .await?
                    .into_inner();
                Ok(format!("{resp:?}"))
            }
            NodeCommand::ListPayments => {
                let resp = self
                    .get_client()
                    .list_payments(pb::ListPaymentsRequest::default())
                    .await?
                    .into_inner();
                Ok(format!("{resp:?}"))
            }
            NodeCommand::ListInvoices => {
                let resp = self
                    .get_client()
                    .list_invoices(pb::ListInvoicesRequest::default())
                    .await?
                    .into_inner();
                Ok(format!("{resp:?}"))
            }
            NodeCommand::CloseAllChannels => {
                let peers_res = self
                    .get_client()
                    .list_peers(pb::ListPeersRequest::default())
                    .await?
                    .into_inner();
                for p in peers_res.peers {
                    self.close_peer_channels(hex::encode(p.id)).await?;
                }

                Ok("All channels were closed".to_string())
            }
        }
    }

    fn derive_bip32_key(&self, path: Vec<ChildNumber>) -> Result<ExtendedPrivKey> {
        Self::derive_bip32_key(self.sdk_config.network, &self.signer, path)
    }
}

#[derive(Clone, PartialEq, Eq, Debug, EnumString, Display, Deserialize, Serialize)]
enum NodeCommand {
    #[strum(serialize = "listpeers")]
    ListPeers,

    #[strum(serialize = "listfunds")]
    ListFunds,

    #[strum(serialize = "listpayments")]
    ListPayments,

    #[strum(serialize = "listinvoices")]
    ListInvoices,

    #[strum(serialize = "closeallchannels")]
    CloseAllChannels,
}

// pulls transactions from greenlight based on last sync timestamp.
// greenlight gives us the payments via API and for received payments we are looking for settled invoices.
async fn pull_transactions(
    since_timestamp: i64,
    client: node::Client,
) -> Result<Vec<crate::models::Payment>> {
    let mut c = client.clone();

    // list invoices
    let invoices = c
        .list_invoices(pb::ListInvoicesRequest::default())
        .await?
        .into_inner();

    // construct the received transactions by filtering the invoices to those paid and beyond the filter timestamp
    let received_transactions: Result<Vec<crate::models::Payment>> = invoices
        .invoices
        .into_iter()
        .filter(|i| {
            i.payment_time > 0
                && i.status() == InvoiceStatus::Paid
                && i.payment_time as i64 > since_timestamp
        })
        .map(TryInto::try_into)
        .collect();

    // fetch payments from greenlight
    let payments = c
        .list_payments(pb::ListPaymentsRequest::default())
        .await?
        .into_inner();
    debug!("list payments: {:?}", payments);
    // construct the payment transactions (pending and complete)
    let outbound_transactions: Result<Vec<crate::models::Payment>> = payments
        .payments
        .into_iter()
        .filter(|p| {
            p.created_at as i64 > since_timestamp
                && (p.status() == PayStatus::Pending || p.status() == PayStatus::Complete)
        })
        .map(TryInto::try_into)
        .collect();

    let mut transactions: Vec<crate::models::Payment> = Vec::new();
    transactions.extend(received_transactions?);
    transactions.extend(outbound_transactions?);

    Ok(transactions)
}

//pub(crate) fn offchain_payment_to_transaction
impl TryFrom<OffChainPayment> for crate::models::Payment {
    type Error = anyhow::Error;

    fn try_from(p: OffChainPayment) -> std::result::Result<Self, Self::Error> {
        let ln_invoice = parse_invoice(&p.bolt11)?;
        Ok(crate::models::Payment {
            id: hex::encode(p.payment_hash.clone()),
            payment_type: PaymentType::Received,
            payment_time: SystemTime::now().duration_since(UNIX_EPOCH)?.as_secs() as i64,
            amount_msat: amount_to_msat(&p.amount.unwrap_or_default()),
            fee_msat: 0,
            pending: false,
            description: ln_invoice.description,
            details: PaymentDetails::Ln {
                data: LnPaymentDetails {
                    payment_hash: hex::encode(p.payment_hash),
                    label: p.label,
                    destination_pubkey: ln_invoice.payee_pubkey,
                    payment_preimage: hex::encode(p.preimage),
                    keysend: false,
                    bolt11: p.bolt11,
                    lnurl_success_action: None, // For received payments, this is None
                    lnurl_metadata: None,       // For received payments, this is None
                    ln_address: None,
                },
            },
        })
    }
    // fn from(p: OffChainPayment) -> Self {

    //}
}

/// Construct a lightning transaction from an invoice
impl TryFrom<pb::Invoice> for crate::models::Payment {
    type Error = anyhow::Error;

    fn try_from(invoice: pb::Invoice) -> std::result::Result<Self, Self::Error> {
        let ln_invoice = parse_invoice(&invoice.bolt11)?;
        Ok(crate::models::Payment {
            id: hex::encode(invoice.payment_hash.clone()),
            payment_type: PaymentType::Received,
            payment_time: invoice.payment_time as i64,
            amount_msat: amount_to_msat(&invoice.amount.unwrap_or_default()),
            fee_msat: 0,
            pending: false,
            description: ln_invoice.description,
            details: PaymentDetails::Ln {
                data: LnPaymentDetails {
                    payment_hash: hex::encode(invoice.payment_hash),
                    label: invoice.label,
                    destination_pubkey: ln_invoice.payee_pubkey,
                    payment_preimage: hex::encode(invoice.payment_preimage),
                    keysend: false,
                    bolt11: invoice.bolt11,
                    lnurl_success_action: None, // For received payments, this is None
                    lnurl_metadata: None,       // For received payments, this is None
                    ln_address: None,
                },
            },
        })
    }
}

impl TryFrom<pb::Payment> for crate::models::Payment {
    type Error = anyhow::Error;

    fn try_from(payment: pb::Payment) -> std::result::Result<Self, Self::Error> {
        let mut description = None;
        if !payment.bolt11.is_empty() {
            description = parse_invoice(&payment.bolt11)?.description;
        }

        let payment_amount = amount_to_msat(&payment.amount.unwrap_or_default());
        let payment_amount_sent = amount_to_msat(&payment.amount_sent.unwrap_or_default());

        Ok(crate::models::Payment {
            id: hex::encode(payment.payment_hash.clone()),
            payment_type: PaymentType::Sent,
            payment_time: payment.created_at as i64,
            amount_msat: payment_amount,
            fee_msat: payment_amount_sent - payment_amount,
            pending: pb::PayStatus::from_i32(payment.status) == Some(pb::PayStatus::Pending),
            description,
            details: PaymentDetails::Ln {
                data: LnPaymentDetails {
                    payment_hash: hex::encode(payment.payment_hash),
                    label: "".to_string(),
                    destination_pubkey: hex::encode(payment.destination),
                    payment_preimage: hex::encode(payment.payment_preimage),
                    keysend: payment.bolt11.is_empty(),
                    bolt11: payment.bolt11,
                    lnurl_success_action: None,
                    lnurl_metadata: None,
                    ln_address: None,
                },
            },
        })
    }
}

impl TryFrom<pb::cln::PayResponse> for crate::models::PaymentResponse {
    type Error = anyhow::Error;

    fn try_from(payment: pb::cln::PayResponse) -> std::result::Result<Self, Self::Error> {
        let payment_amount = payment.amount_msat.unwrap_or_default().msat;
        let payment_amount_sent = payment.amount_sent_msat.unwrap_or_default().msat;

        Ok(crate::models::PaymentResponse {
            payment_time: payment.created_at as i64,
            amount_msat: payment_amount,
            fee_msat: payment_amount_sent - payment_amount,
            payment_hash: hex::encode(payment.payment_hash),
            payment_preimage: hex::encode(payment.payment_preimage),
        })
    }
}

impl TryFrom<pb::cln::KeysendResponse> for crate::models::PaymentResponse {
    type Error = anyhow::Error;

    fn try_from(payment: pb::cln::KeysendResponse) -> std::result::Result<Self, Self::Error> {
        let payment_amount = payment.amount_msat.unwrap_or_default().msat;
        let payment_amount_sent = payment.amount_sent_msat.unwrap_or_default().msat;

        Ok(crate::models::PaymentResponse {
            payment_time: payment.created_at as i64,
            amount_msat: payment_amount,
            fee_msat: payment_amount_sent - payment_amount,
            payment_hash: hex::encode(payment.payment_hash),
            payment_preimage: hex::encode(payment.payment_preimage),
        })
    }
}

fn amount_to_msat(amount: &pb::Amount) -> u64 {
    match amount.unit {
        Some(pb::amount::Unit::Millisatoshi(val)) => val,
        Some(pb::amount::Unit::Satoshi(val)) => val * 1000,
        Some(pb::amount::Unit::Bitcoin(val)) => val * 100000000,
        Some(_) => 0,
        None => 0,
    }
}

fn parse_amount(amount_str: String) -> Result<pb::Amount> {
    let mut unit = pb::amount::Unit::Millisatoshi(0);
    if amount_str.ends_with("msat") {
        unit = pb::amount::Unit::Millisatoshi(
            amount_str
                .strip_suffix("msat")
                .ok_or_else(|| anyhow!("wrong amount format {}", amount_str))?
                .to_string()
                .parse::<u64>()?,
        );
    } else if amount_str.ends_with("sat") {
        unit = pb::amount::Unit::Satoshi(
            amount_str
                .strip_suffix("sat")
                .ok_or_else(|| anyhow!("wrong amount format {}", amount_str))?
                .to_string()
                .parse::<u64>()?,
        );
    } else if amount_str.ends_with("bitcoin") {
        unit = pb::amount::Unit::Bitcoin(
            amount_str
                .strip_suffix("bitcoin")
                .ok_or_else(|| anyhow!("wrong amount format {}", amount_str))?
                .to_string()
                .parse::<u64>()?,
        );
    };

    Ok(pb::Amount { unit: Some(unit) })
}

impl From<pb::Channel> for crate::models::Channel {
    fn from(c: pb::Channel) -> Self {
        let state = match c.state.as_str() {
            "OPENINGD" | "CHANNELD_AWAITING_LOCKIN" => crate::models::ChannelState::PendingOpen,
            "CHANNELD_NORMAL" => crate::models::ChannelState::Opened,
            "CLOSED" => crate::models::ChannelState::Closed,
            _ => crate::models::ChannelState::PendingClose,
        };

        crate::models::Channel {
            short_channel_id: c.short_channel_id,
            state,
            funding_txid: c.funding_txid,
            spendable_msat: amount_to_msat(&parse_amount(c.spendable).unwrap_or_default()),
            receivable_msat: amount_to_msat(&parse_amount(c.receivable).unwrap_or_default()),
            closed_at: None,
        }
    }
}

impl TryFrom<ListclosedchannelsClosedchannels> for crate::models::Channel {
    type Error = anyhow::Error;

    fn try_from(c: ListclosedchannelsClosedchannels) -> std::result::Result<Self, Self::Error> {
        let to_us = c
            .final_to_us_msat
            .ok_or(anyhow!("final_to_us_msat is missing"))?
            .msat;
        Ok(crate::models::Channel {
            short_channel_id: c
                .short_channel_id
                .ok_or(anyhow!("short_channel_id is missing"))?,
            state: ChannelState::Closed,
            funding_txid: hex::encode(c.funding_txid),
            spendable_msat: to_us,
            receivable_msat: 0,
            closed_at: None,
        })
    }
}

#[cfg(test)]
mod tests {
    use anyhow::Result;
    use gl_client::pb;

    use crate::models;

    #[test]
    fn test_channel_states() -> Result<()> {
        for s in &["OPENINGD", "CHANNELD_AWAITING_LOCKIN"] {
            let c: models::Channel = gl_channel(s).into();
            assert_eq!(c.state, models::ChannelState::PendingOpen);
        }

        let s = &"CHANNELD_NORMAL";
        let c: models::Channel = gl_channel(s).into();
        assert_eq!(c.state, models::ChannelState::Opened);

        for s in &[
            "CHANNELD_SHUTTING_DOWN",
            "CLOSINGD_SIGEXCHANGE",
            "CLOSINGD_COMPLETE",
            "AWAITING_UNILATERAL",
            "FUNDING_SPEND_SEEN",
            "ONCHAIN",
        ] {
            let c: models::Channel = gl_channel(s).into();
            assert_eq!(c.state, models::ChannelState::PendingClose);
        }

        let s = &"CLOSED";
        let c: models::Channel = gl_channel(s).into();
        assert_eq!(c.state, models::ChannelState::Closed);

        Ok(())
        //let c =
    }

    fn gl_channel(state: &str) -> pb::Channel {
        pb::Channel {
            state: state.to_string(),
            owner: "".to_string(),
            short_channel_id: "".to_string(),
            direction: 0,
            channel_id: "".to_string(),
            funding_txid: "".to_string(),
            close_to_addr: "".to_string(),
            close_to: "".to_string(),
            private: true,
            total: "1000msat".to_string(),
            dust_limit: "10msat".to_string(),
            spendable: "20msat".to_string(),
            receivable: "960msat".to_string(),
            their_to_self_delay: 144,
            our_to_self_delay: 144,
            status: vec![],
            alias: None,
            htlcs: vec![],
        }
    }
}<|MERGE_RESOLUTION|>--- conflicted
+++ resolved
@@ -1,4 +1,3 @@
-<<<<<<< HEAD
 use crate::invoice::parse_invoice;
 use crate::models::{
     Config, GreenlightCredentials, LnPaymentDetails, Network, NodeAPI, NodeState, PaymentDetails,
@@ -6,28 +5,18 @@
 };
 use crate::persist::db::SqliteStorage;
 use crate::{Channel, ChannelState, NodeConfig};
-=======
-use std::cmp::{max, min};
-use std::str::FromStr;
-use std::time::{SystemTime, UNIX_EPOCH};
->>>>>>> 1c6f7fc6
 
 use anyhow::{anyhow, Result};
 use bitcoin::bech32::{u5, ToBase32};
 use bitcoin::secp256k1::ecdsa::{RecoverableSignature, RecoveryId};
-<<<<<<< HEAD
 use ecies::utils::{aes_decrypt, aes_encrypt};
 use gl_client::node::ClnClient;
-=======
-use bitcoin::secp256k1::Secp256k1;
-use bitcoin::util::bip32::{ChildNumber, ExtendedPrivKey};
->>>>>>> 1c6f7fc6
 use gl_client::pb::amount::Unit;
+
 use gl_client::pb::cln::{
     self, CloseRequest, ListclosedchannelsClosedchannels, ListclosedchannelsRequest,
     ListpeerchannelsRequest,
 };
-use gl_client::pb::Peer;
 use gl_client::pb::{
     Amount, Invoice, InvoiceRequest, InvoiceStatus, OffChainPayment, PayStatus, WithdrawResponse,
 };
@@ -35,25 +24,19 @@
 use gl_client::signer::Signer;
 use gl_client::tls::TlsConfig;
 use gl_client::{node, pb, utils};
+
+use bitcoin::secp256k1::Secp256k1;
+use bitcoin::util::bip32::{ChildNumber, ExtendedPrivKey};
+use gl_client::pb::Peer;
 use lightning_invoice::{RawInvoice, SignedRawInvoice};
 use serde::{Deserialize, Serialize};
-<<<<<<< HEAD
 use std::cmp::{max, min};
 use std::str::FromStr;
 use std::sync::Arc;
 use std::time::{SystemTime, UNIX_EPOCH};
-=======
->>>>>>> 1c6f7fc6
 use strum_macros::{Display, EnumString};
 use tokio::sync::mpsc;
 use tonic::Streaming;
-
-use crate::invoice::parse_invoice;
-use crate::models::{
-    Config, GreenlightCredentials, LnPaymentDetails, Network, NodeAPI, NodeState, PaymentDetails,
-    PaymentType, SyncResponse, UnspentTransactionOutput,
-};
-use crate::{Channel, ChannelState};
 
 const MAX_PAYMENT_AMOUNT_MSAT: u64 = 4294967000;
 const MAX_INBOUND_LIQUIDITY_MSAT: u64 = 4000000000;
@@ -246,56 +229,13 @@
 
 #[tonic::async_trait]
 impl NodeAPI for Greenlight {
-<<<<<<< HEAD
-    async fn start(&self) -> Result<()> {
-        self.node_client
-            .clone()
-            .getinfo(pb::cln::GetinfoRequest {})
-            .await?;
-        Ok(())
-    }
-
-    async fn start_signer(&self, shutdown: mpsc::Receiver<()>) {
-        _ = self.signer.run_forever(shutdown).await;
-        error!("signer exited");
-    }
-
-    async fn stream_incoming_payments(&self) -> Result<Streaming<gl_client::pb::IncomingPayment>> {
-        let mut client = self.get_client();
-        let stream = client
-            .stream_incoming(gl_client::pb::StreamIncomingFilter {})
-            .await?
-            .into_inner();
-        Ok(stream)
-    }
-
-    async fn stream_log_messages(&self) -> Result<Streaming<gl_client::pb::LogEntry>> {
-        let mut client = self.get_client();
-        let stream = client
-            .stream_log(gl_client::pb::StreamLogRequest {})
-            .await?
-            .into_inner();
-        Ok(stream)
-    }
-
-    fn sign_invoice(&self, invoice: RawInvoice) -> Result<String> {
-        let hrp_bytes = invoice.hrp.to_string().as_bytes().to_vec();
-        let data_bytes = invoice.data.to_base32();
-
-        // create the message for the signer
-        let msg_type: u16 = 8;
-        let data_len: u16 = data_bytes.len().try_into()?;
-        let mut data_len_bytes = data_len.to_be_bytes().to_vec();
-        let mut data_buf = data_bytes.iter().copied().map(u5::to_u8).collect();
-=======
     async fn create_invoice(
         &self,
         amount_sats: u64,
         description: String,
         preimage: Option<Vec<u8>>,
     ) -> Result<Invoice> {
-        let mut client = self.get_client().await?;
->>>>>>> 1c6f7fc6
+        let mut client = self.get_client();
 
         let request = InvoiceRequest {
             amount: Some(Amount {
@@ -309,15 +249,7 @@
             preimage: preimage.unwrap_or_default(),
         };
 
-<<<<<<< HEAD
-    async fn connect_peer(&self, node_id: String, addr: String) -> Result<()> {
-        let mut client = self.get_client();
-        let connect_req = pb::ConnectRequest { node_id, addr };
-        client.connect_peer(connect_req).await?;
-        Ok(())
-=======
         Ok(client.create_invoice(request).await?.into_inner())
->>>>>>> 1c6f7fc6
     }
 
     // implemenet pull changes from greenlight
@@ -471,41 +403,6 @@
         })
     }
 
-<<<<<<< HEAD
-    async fn list_peers(&self) -> Result<Vec<Peer>> {
-        let mut client = self.get_client();
-        Ok(client
-            .list_peers(pb::ListPeersRequest::default())
-            .await?
-            .into_inner()
-            .peers)
-    }
-
-    async fn create_invoice(
-        &self,
-        amount_sats: u64,
-        description: String,
-        preimage: Option<Vec<u8>>,
-    ) -> Result<Invoice> {
-        let mut client = self.get_client();
-
-        let request = InvoiceRequest {
-            amount: Some(Amount {
-                unit: Some(Unit::Satoshi(amount_sats)),
-            }),
-            label: format!(
-                "breez-{}",
-                SystemTime::now().duration_since(UNIX_EPOCH)?.as_millis()
-            ),
-            description,
-            preimage: preimage.unwrap_or_default(),
-        };
-
-        Ok(client.create_invoice(request).await?.into_inner())
-    }
-
-=======
->>>>>>> 1c6f7fc6
     async fn send_payment(
         &self,
         bolt11: String,
@@ -560,7 +457,10 @@
     }
 
     async fn start(&self) -> Result<()> {
-        self.get_client().await?;
+        self.node_client
+            .clone()
+            .getinfo(pb::cln::GetinfoRequest {})
+            .await?;
         Ok(())
     }
 
@@ -569,7 +469,7 @@
         to_address: String,
         fee_rate_sats_per_vbyte: u64,
     ) -> Result<WithdrawResponse> {
-        let mut client = self.get_client().await?;
+        let mut client = self.get_client();
 
         let request = pb::WithdrawRequest {
             feerate: Some(pb::Feerate {
@@ -592,7 +492,7 @@
     }
 
     async fn list_peers(&self) -> Result<Vec<Peer>> {
-        let mut client = self.get_client().await?;
+        let mut client = self.get_client();
         Ok(client
             .list_peers(pb::ListPeersRequest::default())
             .await?
@@ -601,7 +501,7 @@
     }
 
     async fn connect_peer(&self, node_id: String, addr: String) -> Result<()> {
-        let mut client = self.get_client().await?;
+        let mut client = self.get_client();
         let connect_req = pb::ConnectRequest { node_id, addr };
         client.connect_peer(connect_req).await?;
         Ok(())
@@ -697,26 +597,17 @@
         Ok(tx_ids)
     }
 
-<<<<<<< HEAD
-    async fn sweep(
-        &self,
-        to_address: String,
-        fee_rate_sats_per_vbyte: u64,
-    ) -> Result<WithdrawResponse> {
+    async fn stream_incoming_payments(&self) -> Result<Streaming<gl_client::pb::IncomingPayment>> {
         let mut client = self.get_client();
-=======
-    async fn stream_incoming_payments(&self) -> Result<Streaming<gl_client::pb::IncomingPayment>> {
-        let mut client = self.get_client().await?;
         let stream = client
             .stream_incoming(gl_client::pb::StreamIncomingFilter {})
             .await?
             .into_inner();
         Ok(stream)
     }
->>>>>>> 1c6f7fc6
 
     async fn stream_log_messages(&self) -> Result<Streaming<gl_client::pb::LogEntry>> {
-        let mut client = self.get_client().await?;
+        let mut client = self.get_client();
         let stream = client
             .stream_log(gl_client::pb::StreamLogRequest {})
             .await?
@@ -1068,10 +959,9 @@
 
 #[cfg(test)]
 mod tests {
+    use crate::models;
     use anyhow::Result;
     use gl_client::pb;
-
-    use crate::models;
 
     #[test]
     fn test_channel_states() -> Result<()> {
