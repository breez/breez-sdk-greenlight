use std::collections::HashMap;

use serde::{Deserialize, Serialize};

use anyhow::{anyhow, Result};
use bitcoin_hashes::hex::ToHex;
use bitcoin_hashes::{sha256, Hash};
use serde_json::json;

use const_format::concatcp;
use rand::random;
use reqwest::header::CONTENT_TYPE;
use reqwest::Client;

use crate::models::ReverseSwapPairInfo;
use crate::reverseswap::CreateReverseSwapResponse;
use crate::{ReverseSwap, ReverseSwapperAPI};

const BOLTZ_API_URL: &str = "https://boltz.exchange/api/";
const GET_PAIRS_ENDPOINT: &str = concatcp!(BOLTZ_API_URL, "getpairs");
pub(crate) const CREATE_REVERSE_SWAP_ENDPOINT: &str = concatcp!(BOLTZ_API_URL, "createswap");

#[derive(Debug, Serialize, Deserialize)]
#[serde(rename_all = "camelCase")]
struct Post {
    id: Option<i32>,
    title: String,
    body: String,
    user_id: i32,
}

#[derive(Debug, Serialize, Deserialize)]
#[serde(rename_all = "camelCase")]
struct MaximalZeroConf {
    base_asset: u64,
    quote_asset: u64,
}

#[derive(Debug, Serialize, Deserialize)]
#[serde(rename_all = "camelCase")]
struct Limits {
    maximal: u64,
    minimal: u64,
    maximal_zero_conf: MaximalZeroConf,
}

#[derive(Debug, Serialize, Deserialize)]
struct ReverseFeesAsset {
    lockup: u64,
    claim: u64,
}

#[derive(Debug, Serialize, Deserialize)]
struct FeesAsset {
    normal: u64,
    reverse: ReverseFeesAsset,
}

#[derive(Debug, Serialize, Deserialize)]
#[serde(rename_all = "camelCase")]
struct MinerFees {
    base_asset: FeesAsset,
    quote_asset: FeesAsset,
}

#[derive(Debug, Serialize, Deserialize)]
#[serde(rename_all = "camelCase")]
struct Fees {
    percentage: f64,
    miner_fees: MinerFees,
}

#[derive(Debug, Serialize, Deserialize)]
struct Pair {
    rate: f64,
    hash: String,
    limits: Limits,
    fees: Fees,
}

#[derive(Debug, Serialize, Deserialize)]
struct Pairs {
    warnings: Vec<String>,
    info: Vec<String>,
    pairs: HashMap<String, Pair>,
}

pub struct BoltzApi {}

#[tonic::async_trait]
impl ReverseSwapperAPI for BoltzApi {
<<<<<<< HEAD
    async fn reverse_swap_info(&self) -> Result<ReverseSwapInfo> {
        reverse_swap_info().await
=======
    async fn reverse_swap_info(&self) -> Result<ReverseSwapPairInfo> {
        crate::boltzswap::reverse_swap_info().await
>>>>>>> 5bd506ec
    }

    async fn create_reverse_swap(
        &self,
        amount_sat: u64,
        onchain_claim_address: String,
        pair_hash: String,
        routing_node: String,
    ) -> Result<ReverseSwap> {
        let rand_bytes: [u8; 32] = random();
        let preimage = sha256::Hash::hash(&rand_bytes);
        let preimage_hash = sha256::Hash::hash(&preimage);
        let preimage_hash_hex = preimage_hash.to_hex();

        let response: CreateReverseSwapResponse = Client::new()
            .post(CREATE_REVERSE_SWAP_ENDPOINT)
            .header(CONTENT_TYPE, "application/json")
            .body(get_boltz_reverse_swap_args(
                amount_sat,
                preimage_hash_hex,
                pair_hash,
                onchain_claim_address,
                routing_node,
            ))
            .send()
            .await?
            .json()
            .await?;

        // TODO In case of error, return Err(str) or Ok(ReverseSwap{ error_message = ..} ) ?
        return Ok(ReverseSwap {
            error_message: None,
            response,
        });
    }
}

pub async fn reverse_swap_info() -> Result<ReverseSwapPairInfo> {
    let pairs = reqwest::get(GET_PAIRS_ENDPOINT)
        .await?
        .json::<Pairs>()
        .await?;
    match pairs.pairs.get("BTC/BTC") {
        None => Err(anyhow!("BTC pair not found")),
        Some(btc_pair) => {
            println!("result: {}", serde_json::to_string_pretty(&btc_pair)?);
            let hash = String::from(&btc_pair.hash);
            Ok(ReverseSwapPairInfo {
                fees_hash: hash,
                min: btc_pair.limits.minimal,
                max: btc_pair.limits.maximal,
                fees_percentage: btc_pair.fees.percentage,
                fees_lockup: btc_pair.fees.miner_fees.base_asset.reverse.lockup,
                fees_claim: btc_pair.fees.miner_fees.base_asset.reverse.claim,
            })
        }
    }
}

fn get_boltz_reverse_swap_args(
    amount_sat: u64,
    preimage_hash_hex: String,
    pair_hash: String,
    claim_pubkey: String,
    routing_node: String,
) -> String {
    json!({
        "type": "reversesubmarine",
        "pairId": "BTC/BTC",
        "orderSide": "buy",
        "invoiceAmount": amount_sat,
        "preimageHash": preimage_hash_hex,
        "pairHash": pair_hash,
        "claimPublicKey": claim_pubkey,
        "routingNode": routing_node
    })
    .to_string()
}<|MERGE_RESOLUTION|>--- conflicted
+++ resolved
@@ -89,13 +89,8 @@
 
 #[tonic::async_trait]
 impl ReverseSwapperAPI for BoltzApi {
-<<<<<<< HEAD
-    async fn reverse_swap_info(&self) -> Result<ReverseSwapInfo> {
+    async fn reverse_swap_info(&self) -> Result<ReverseSwapPairInfo> {
         reverse_swap_info().await
-=======
-    async fn reverse_swap_info(&self) -> Result<ReverseSwapPairInfo> {
-        crate::boltzswap::reverse_swap_info().await
->>>>>>> 5bd506ec
     }
 
     async fn create_reverse_swap(
