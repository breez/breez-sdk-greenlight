name: Publish all packages
on:
  workflow_dispatch:
    inputs:
      ref:
        description: 'commit/tag/branch reference'
        required: true
        type: string
      csharp-package-version:
        description: 'version for the C# nuget package (MAJOR.MINOR.BUILD)'
        required: false
        type: string
      csharp-ref:
        description: 'optional commit/tag/branch reference for the C# project. Defaults to ref.'
        required: false
        type: string
      golang-package-version:
        description: 'version for the golang package (MAJOR.MINOR.BUILD) (no v prefix)'
        required: false
        type: string
      maven-package-version:
        description: 'version for the android package (MAJOR.MINOR.BUILD)'
        required: false
        type: string
      kotlin-mpp-package-version:
        description: 'version for the kotlin multiplatform package (MAJOR.MINOR.BUILD)'
        required: false
        type: string
<<<<<<< HEAD
      flutter-package-version:
        description: 'version for the flutter package (MAJOR.MINOR.BUILD) (no v prefix)'
=======
      react-native-package-version:
        description: 'version for the react native package (MAJOR.MINOR.BUILD)'
>>>>>>> 2936484d
        required: false
        type: string
      publish:
        description: 'boolean indicating whether packages should be published. true to publish. false to build only. Default = false.'
        required: false
        type: boolean
        default: false

jobs:
  setup:
    name: Setup
    runs-on: ubuntu-latest
    outputs: 
      # Careful, a boolean input is not a boolean output. A boolean input is
      # actually a boolean, but these outputs are strings. All the boolean
      # checks in this file have the format `boolean == 'true'`. So feel free
      # to set these variables here to `true` or `false` (e.g. windows: true)
      # if you want to test something.
      windows: ${{ !!inputs.csharp-package-version || !!inputs.golang-package-version }}
      darwin: ${{ !!inputs.csharp-package-version || !!inputs.golang-package-version }}
      linux: ${{ !!inputs.csharp-package-version || !!inputs.golang-package-version }}
<<<<<<< HEAD
      android: ${{ !!inputs.kotlin-mpp-package-version || !!inputs.maven-package-version || !!inputs.flutter-package-version }}
=======
      android: ${{ !!inputs.kotlin-mpp-package-version || !!inputs.maven-package-version || !!inputs.golang-package-version }}
>>>>>>> 2936484d
      ios: ${{ !!inputs.kotlin-mpp-package-version || !!inputs.maven-package-version }}
      kotlin: ${{ !!inputs.kotlin-mpp-package-version || !!inputs.maven-package-version }}
      swift: false
      python: false
      csharp: ${{ !!inputs.csharp-package-version }}
      golang: ${{ !!inputs.golang-package-version }}
      maven: ${{ !!inputs.maven-package-version }}
      kotlin-mpp: ${{ !!inputs.kotlin-mpp-package-version }}
<<<<<<< HEAD
      flutter: ${{ !!inputs.flutter-package-version }}
=======
      react-native: ${{ !!inputs.react-native-package-version }}
>>>>>>> 2936484d
      ref: ${{ inputs.ref || github.sha }}
      csharp-package-version: ${{ inputs.csharp-package-version || '0.0.2' }}
      csharp-ref: ${{ inputs.csharp-ref || inputs.ref || github.sha }}
      golang-package-version: ${{ inputs.golang-package-version || '0.0.2' }}
      maven-package-version: ${{ inputs.maven-package-version || '0.0.2' }}
      kotlin-mpp-package-version: ${{ inputs.kotlin-mpp-package-version || '0.0.2' }}
<<<<<<< HEAD
      flutter-package-version: ${{ inputs.flutter-package-version || '0.0.2' }}
=======
      react-native-package-version: ${{ inputs.react-native-package-version || '0.0.2' }}
>>>>>>> 2936484d
      publish: ${{ inputs.publish }}
    steps:
      - run: echo "set output variables"

  build-windows:
    needs: setup
    if: ${{ needs.setup.outputs.windows == 'true' }}
    uses: ./.github/workflows/build-windows.yml
    with:
      ref: ${{ needs.setup.outputs.ref }}
  build-darwin:
    needs: setup
    if: ${{ needs.setup.outputs.darwin == 'true' }}
    uses: ./.github/workflows/build-darwin.yml
    with:
      ref: ${{ needs.setup.outputs.ref }}
  build-linux:
    needs: setup
    if: ${{ needs.setup.outputs.linux == 'true' }}
    uses: ./.github/workflows/build-linux.yml
    with:
      ref: ${{ needs.setup.outputs.ref }}
  build-android:
    needs: setup
    if: ${{ needs.setup.outputs.android == 'true' }}
    uses: ./.github/workflows/build-android.yml
    with:
      ref: ${{ needs.setup.outputs.ref }}
  build-ios:
    needs: setup
    if: ${{ needs.setup.outputs.ios == 'true' }}
    uses: ./.github/workflows/build-ios.yml
    with:
      ref: ${{ needs.setup.outputs.ref }}

  build-language-bindings:
    needs: setup
    uses: ./.github/workflows/build-language-bindings.yml
    with:
      ref: ${{ needs.setup.outputs.ref }}
      kotlin: ${{ needs.setup.outputs.kotlin == 'true'}}
      csharp: ${{ needs.setup.outputs.csharp == 'true'}}
      golang: ${{ needs.setup.outputs.golang == 'true'}}
      python: ${{ needs.setup.outputs.python == 'true'}}
      swift: ${{ needs.setup.outputs.swift == 'true'}}

  publish-csharp:
    needs: 
      - setup
      - build-windows
      - build-darwin
      - build-linux
      - build-language-bindings
    if: ${{ needs.setup.outputs.csharp == 'true' }}
    uses: ./.github/workflows/publish-csharp.yml
    with:
      ref: ${{ needs.setup.outputs.csharp-ref }}
      package-version: ${{ needs.setup.outputs.csharp-package-version }}
      publish: ${{ needs.setup.outputs.publish == 'true' }}
    secrets:
      NUGET_API_KEY: ${{ secrets.NUGET_API_KEY }}

  publish-golang:
    needs: 
      - setup
      - build-android
      - build-windows
      - build-darwin
      - build-linux
      - build-language-bindings
    if: ${{ needs.setup.outputs.golang == 'true' }}
    uses: ./.github/workflows/publish-golang.yml
    with:
      ref: ${{ needs.setup.outputs.ref }}
      package-version: ${{ needs.setup.outputs.golang-package-version }}
      publish: ${{ needs.setup.outputs.publish == 'true' }}
    secrets:
      REPO_SSH_KEY: ${{ secrets.REPO_SSH_KEY }}
  
  publish-maven:
    needs: 
      - setup
      - build-android
      - build-language-bindings
    if: ${{ needs.setup.outputs.maven == 'true' }}
    uses: ./.github/workflows/publish-android.yml
    with:
      ref: ${{ needs.setup.outputs.ref }}
      package-version: ${{ needs.setup.outputs.maven-package-version }}
      publish: ${{ needs.setup.outputs.publish == 'true' }}
    secrets:
      BREEZ_MVN_USERNAME: ${{ secrets.BREEZ_MVN_USERNAME }}
      BREEZ_MVN_PASSWORD: ${{ secrets.BREEZ_MVN_PASSWORD }}
  
  publish-kotlin-mpp:
    needs: 
      - setup
      - build-android
      - build-ios
      - build-language-bindings
    if: ${{ needs.setup.outputs.kotlin-mpp == 'true' }}
    uses: ./.github/workflows/publish-kotlin-mpp.yml
    with:
      ref: ${{ needs.setup.outputs.ref }}
      package-version: ${{ needs.setup.outputs.kotlin-mpp-package-version }}
      publish: ${{ needs.setup.outputs.publish == 'true' }}
    secrets:
      BREEZ_MVN_USERNAME: ${{ secrets.BREEZ_MVN_USERNAME }}
      BREEZ_MVN_PASSWORD: ${{ secrets.BREEZ_MVN_PASSWORD }}
<<<<<<< HEAD
  
  publish-flutter:
    needs: 
      - setup
      - build-android      
    if: ${{ needs.setup.outputs.flutter == 'true' }}
    uses: ./.github/workflows/publish-flutter.yml
    with:
      ref: ${{ needs.setup.outputs.ref }}
      package-version: ${{ needs.setup.outputs.flutter-package-version }}
      publish: ${{ needs.setup.outputs.publish == 'true' }}
    secrets:
      REPO_SSH_KEY: ${{ secrets.REPO_SSH_KEY }}
=======

  # react native version x.y.z will at runtime require
  # ios and android packages x.y.z being published already.
  publish-react-native:
    needs:
      - setup
    if: ${{ needs.setup.outputs.react-native == 'true' }}
    uses: ./.github/workflows/publish-react-native.yml
    with:
      ref: ${{ needs.setup.outputs.ref }}
      package-version: ${{ needs.setup.outputs.react-native-package-version }}
      publish: ${{ needs.setup.outputs.publish == 'true' }}
    secrets:
      NPM_TOKEN: ${{ secrets.NPM_TOKEN }}
>>>>>>> 2936484d
<|MERGE_RESOLUTION|>--- conflicted
+++ resolved
@@ -26,13 +26,12 @@
         description: 'version for the kotlin multiplatform package (MAJOR.MINOR.BUILD)'
         required: false
         type: string
-<<<<<<< HEAD
       flutter-package-version:
         description: 'version for the flutter package (MAJOR.MINOR.BUILD) (no v prefix)'
-=======
+        required: false
+        type: string
       react-native-package-version:
         description: 'version for the react native package (MAJOR.MINOR.BUILD)'
->>>>>>> 2936484d
         required: false
         type: string
       publish:
@@ -54,11 +53,7 @@
       windows: ${{ !!inputs.csharp-package-version || !!inputs.golang-package-version }}
       darwin: ${{ !!inputs.csharp-package-version || !!inputs.golang-package-version }}
       linux: ${{ !!inputs.csharp-package-version || !!inputs.golang-package-version }}
-<<<<<<< HEAD
-      android: ${{ !!inputs.kotlin-mpp-package-version || !!inputs.maven-package-version || !!inputs.flutter-package-version }}
-=======
-      android: ${{ !!inputs.kotlin-mpp-package-version || !!inputs.maven-package-version || !!inputs.golang-package-version }}
->>>>>>> 2936484d
+      android: ${{ !!inputs.kotlin-mpp-package-version || !!inputs.maven-package-version || !!inputs.flutter-package-version }} || !!inputs.golang-package-version }}
       ios: ${{ !!inputs.kotlin-mpp-package-version || !!inputs.maven-package-version }}
       kotlin: ${{ !!inputs.kotlin-mpp-package-version || !!inputs.maven-package-version }}
       swift: false
@@ -67,22 +62,16 @@
       golang: ${{ !!inputs.golang-package-version }}
       maven: ${{ !!inputs.maven-package-version }}
       kotlin-mpp: ${{ !!inputs.kotlin-mpp-package-version }}
-<<<<<<< HEAD
       flutter: ${{ !!inputs.flutter-package-version }}
-=======
       react-native: ${{ !!inputs.react-native-package-version }}
->>>>>>> 2936484d
       ref: ${{ inputs.ref || github.sha }}
       csharp-package-version: ${{ inputs.csharp-package-version || '0.0.2' }}
       csharp-ref: ${{ inputs.csharp-ref || inputs.ref || github.sha }}
       golang-package-version: ${{ inputs.golang-package-version || '0.0.2' }}
       maven-package-version: ${{ inputs.maven-package-version || '0.0.2' }}
       kotlin-mpp-package-version: ${{ inputs.kotlin-mpp-package-version || '0.0.2' }}
-<<<<<<< HEAD
       flutter-package-version: ${{ inputs.flutter-package-version || '0.0.2' }}
-=======
       react-native-package-version: ${{ inputs.react-native-package-version || '0.0.2' }}
->>>>>>> 2936484d
       publish: ${{ inputs.publish }}
     steps:
       - run: echo "set output variables"
@@ -192,7 +181,6 @@
     secrets:
       BREEZ_MVN_USERNAME: ${{ secrets.BREEZ_MVN_USERNAME }}
       BREEZ_MVN_PASSWORD: ${{ secrets.BREEZ_MVN_PASSWORD }}
-<<<<<<< HEAD
   
   publish-flutter:
     needs: 
@@ -206,7 +194,6 @@
       publish: ${{ needs.setup.outputs.publish == 'true' }}
     secrets:
       REPO_SSH_KEY: ${{ secrets.REPO_SSH_KEY }}
-=======
 
   # react native version x.y.z will at runtime require
   # ios and android packages x.y.z being published already.
@@ -220,5 +207,4 @@
       package-version: ${{ needs.setup.outputs.react-native-package-version }}
       publish: ${{ needs.setup.outputs.publish == 'true' }}
     secrets:
-      NPM_TOKEN: ${{ secrets.NPM_TOKEN }}
->>>>>>> 2936484d
+      NPM_TOKEN: ${{ secrets.NPM_TOKEN }}